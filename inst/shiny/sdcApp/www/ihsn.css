--- conflicted
+++ resolved
@@ -83,10 +83,6 @@
 }
 
 .wb_sidebar {
-<<<<<<< HEAD
-  /*border-image: linear-gradient(to bottom, #e4e9ec, rgba(255, 255, 255, 0.001)) 1 100%;*/
-=======
->>>>>>> 8049cff0
   background-image: linear-gradient(to bottom, white, rgba(255, 255, 255, 0.001));
   height: calc(100vh - 75px);
   padding: 24px;
