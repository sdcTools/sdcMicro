--- conflicted
+++ resolved
@@ -4,11 +4,6 @@
 ** Theme inspired by http://data.worldbank.org/
 **
 */
-<<<<<<< HEAD
-=======
-@import url("bootswatch_yeti.css");
-
->>>>>>> 356cea63
 /* Comment in/out one of the lines below to activate a dark or bright navigation */
 /* when body is not having a white background */
 /* for regular text */
@@ -228,6 +223,5 @@
     padding-bottom: 10px !important;
   }
 }
-@import url("ihsn-extra-grid.css");
 
 /*# sourceMappingURL=ihsn.css.map */