--- conflicted
+++ resolved
@@ -5,14 +5,10 @@
   max-width: 400px;
 }
 
-<<<<<<< HEAD
-label p {
+label > p {
+  opacity: 0.8;
+  font-weight: 500;
   margin: 0;
   padding: 0;
   line-height: 100%;
-=======
-
-label > p {
-  font-weight: normal;
->>>>>>> 7171b01c
 }