# UI-output for recoding a variable to a numeric variable
output$ui_modify_recode_to_numeric <- renderUI({
  output$ui_to_num_var <- renderUI({
    selectInput("sel_to_num_var",label=h5("Choose variable(s)"), choices=vv, width="50%", multiple=TRUE)
  })
  output$ui_to_num_btn <- renderUI({
    req(input$sel_to_num_var)
    if (length(input$sel_to_num_var)>0) {
      return(myActionButton("btn_recode_to_numeric",label=("Recode to numeric"), "primary"))
    }
  })
  vv <- c(facVars(), charVars())
  if (length(vv) == 0) {
    return(fluidRow(
      column(12, h4("No factor variables available in the inputdata!", align="center")),
      column(12, h4("There are no variables in the input data that could be converted to numeric variables.", align="center"))
    ))
  }

  helptxt <- "Numerical key variables have to be of type 'numeric' or type 'integer'. Variables of type 'character' or type 'factor' need to be converted"
  helptxt <- paste(helptxt, "to type 'numeric' before selecting these as numerical key variables. Here you can convert variables of type 'character' and")
  helptxt <- paste(helptxt, "type 'factor' to type 'numeric'.")
  out <- fluidRow(
    column(width = 8, offset = 2, h4("Convert character/factor variables to numeric variables"), align="center"),
    column(width = 10, offset = 1, p(helptxt), align="center"),
    column(12, uiOutput("ui_to_num_var"), align="center"),
    column(12, uiOutput("ui_to_num_btn"), align="center"))
  out
})

# UI-output for recoding a variable to a factor
output$ui_modify_recode_to_factor <- renderUI({
  get_current_custom_vars <- reactive({
    if (is.null(input$sel_custom_split)) {
      return(NULL)
    }
    if (input$sel_custom_split=="no") {
      return(NULL)
    } else {
      return(input$rb_num_glrec)
    }
  })
  summary_globalrec <- reactive({
    vv <- get_current_custom_vars()
    if (is.null(vv)) {
      return(NULL)
    }
    out <- as.data.frame(table(obj$inputdata[[vv]], useNA="always"))
    colnames(out) <- c("Value", "Frequency")
    out$Frequency <- as.integer(out$Frequency)
    out
  })
  output$ui_globalRecode_auto <- renderUI({
    if (is.null(input$sel_algo)){
      return(NULL)
    }
    return(numericInput("sl_number_breaks",label=h5("Specify number of intervals"), value=3, min=2, max=20, step=1))
  })
  output$ui_globalRecode_manual <- renderUI({
    if (is.null(input$sel_algo)){
      return(NULL)
    }
    sel_br <- customTextInput("txt_custom_breaks",label=h5("Specify custom breaks"), value=input$txt_custom_breaks)
    help_br <- helpText(
      "Example input: 1,3,5,9 splits the variable into the 3 groups (1,3],(3,5] and (5,9].", br(),
      "If you supply 1 number (e.g. 3), the variable will be split in 3 equally sized groups.")
    list(sel_br, tags$br(), help_br)
  })
  output$ui_globalRecode_custom <- renderUI({
    if (!is.null(input$sel_algo) && input$sel_algo!="manual") {
      out <- fluidRow(
        column(6, uiOutput("ui_globalRecode_cutalgo"), align="center"),
        column(6, uiOutput("ui_globalRecode_auto"), align="center"))
    } else {
      out <- fluidRow(
        column(6, uiOutput("ui_globalRecode_cutalgo"), align="center"),
        column(6, uiOutput("ui_globalRecode_manual"), align="center"))
    }
    out
  })
  output$ui_globalRecode_var <- renderUI({
    req(input$sel_custom_split)
    vv <- numVars()
    mult <- FALSE
    if (!is.null(input$sel_custom_split) && input$sel_custom_split=="no") {
      selectInput("sel_num_glrec", label=h5("Choose numeric variable(s)"), choices=vv, multiple=TRUE)
    } else {
      radioButtons("rb_num_glrec", label=h5("Choose a numeric variable"), choices=vv, selected=input$rb_num_glrec)
    }
  })
  output$ui_globalRecode_split <- renderUI({
    radioButtons("sel_custom_split",label=h5("Use custom breaks?"), choices=c("no","yes"),
      selected=input$sel_custom_split, inline=TRUE, width="100%")
  })
  output$ui_globalRecode_cutalgo <- renderUI({
    txt <- paste("<strong>Description of algorithms:</strong><br /><br />")
    txt <- paste(txt, "- <strong>equidistant:</strong> uses breakpoints that generate intervals of equal length. The number of records in each interval might differ.<br />")
    txt <- paste(txt, "- <strong>logEqui:</strong> uses breakpoints that generate intervals of equal length based on the log transformation of the data. The number of records in each interval might differ.<br />")
    txt <- paste(txt, "- <strong>equalAmount:</strong> uses breakpoints such that each group/interval has the same number of records. The intervals might be of different length.<br />")
    txt <- paste(txt, "- <strong>manual:</strong> allows the user to set the breakpoints manually. Note: make sure that all values are included in the specified intervals.")
    selectInput("sel_algo",label=h5("Select algorithm", tipify(icon("question"), title=txt, placement="top")),
      choices=c("equidistant","logEqui","equalAmount","manual"), selected=input$sel_algo)
  })
  output$ui_globalRecode_btn <- renderUI({
    req(input$sel_custom_split)
    btn_rec <- myActionButton("btn_recode_to_factor", label=("Convert to factor"), "primary")
    if (input$sel_custom_split=="no") {
      if (length(input$sel_num_glrec)==0) {
        return(NULL)
      } else {
        return(btn_rec)
      }
    } else {
      btn_rec <- myActionButton("btn_recode_to_factor", label=("Convert to factor"), "primary")
      if (!is.null(input$sel_algo) && input$sel_algo!="manual") {
        if (is.null(input$sl_number_breaks)) {
          return(NULL)
        } else {
          if (is.na(input$sl_number_breaks)) {
            return(NULL)
          } else if (input$sl_number_breaks<1) {
            return(NULL)
          } else {
            return(btn_rec)
          }
        }
      } else {
        inp <- input$txt_custom_breaks
        if (is.null(inp) || inp=="") {
          return(NULL)
        }
        res <- suppressWarnings(as.numeric(unlist(strsplit(inp, ","))))
        if (sum(is.na(res))>0) {
          return(fluidRow(
            column(12, myActionButton("btn_recode_to_factor_notworking",label=("Error: Please check your input (non-numeric?)"), "danger"), align="center")
          ))
        } else if (length(res)==1 && res > nrow(obj$inputdata)) {
          return(fluidRow(
            column(12, myActionButton("btn_recode_to_factor_notworking",label=("Error: The number of groups is too large!"), "danger"), align="center")
          ))
        } else {
          return(btn_rec)
        }
      }
    }
  })
  output$ui_globalRecode_summary <- renderUI({
    ss <- summary_globalrec()
    if (is.null(ss)) {
      return(NULL)
    }
    out <- fluidRow(column(12, renderTable(ss, row.names=FALSE), align="center"))
    out
  })

  vv <- numVars()
  if (length(vv) == 0) {
    return(fluidRow(
      column(12, h4("No numeric variables available in the inputdata!", align="center"))
    ))
  }

  helptxt <- "Categorical key variables have to be of type 'factor' or type 'integer'.  Variables of type 'numeric' need to be converted to type 'factor'"
  helptxt <- paste(helptxt,"selecting these as categorical key variables. Here you can convert variables of type 'numeric' to type 'factor'.")
  helptxt <- paste(helptxt, "Each unique value is converted to a separate category (factor level). In case several values in the numeric variable should")
  helptxt <- paste(helptxt, "be combined into one factor level, customized breaks can be specified. Several algorithms are available to customize the breaks.")

  out <- fluidRow(
    column(width = 8, offset = 2, h4("Convert numeric to factor", align="center"),
    column(width = 10, offset = 1, p(helptxt))))

  if (!is.null(input$sel_custom_split) && input$sel_custom_split=="yes") {
    out <- list(out, fluidRow(
      column(4, uiOutput("ui_globalRecode_var"), align="center"),
      column(4, uiOutput("ui_globalRecode_btn"), align="center"),
      column(4, uiOutput("ui_globalRecode_split"), align="center")))
    out <- list(out, uiOutput("ui_globalRecode_custom"), uiOutput("ui_globalRecode_summary"))
  } else {
    out <- list(out, fluidRow(
      column(6, uiOutput("ui_globalRecode_var"), align="center"),
      column(6, uiOutput("ui_globalRecode_split"), align="center")))
    out <- list(out, uiOutput("ui_globalRecode_summary"))
    out <- list(out, fluidRow(
      column(12, uiOutput("ui_globalRecode_btn"), align="center")))
  }
  out
})

# UI-output for modifying a factor-variable
output$ui_modify_change_factor <- renderUI({
  # current factor-levels
  curFactorVals <- reactive({
    inp <- inputdata()
    if (is.null(inp)) {
      return(NULL)
    }
    if (is.null(input$sel_factor) ) {
      return(NULL)
    }
    ff <- inp[[input$sel_factor]]
    ll <- as.list(levels(ff))
    # add output for debugging, remove later
    if (length(ll)==0 | length(table(ff))==0) {
      cat("problem in variable",dQuote(input$sel_factor)," (length(levels(x)) or length(table(x))) is 0!\n")
      return(NULL)
    }
    if (length(ll) != length(table(ff))) {
      cat("problem in variable",dQuote(input$sel_factor)," (length(levels(x)) != length(table(x)))!\n")
      return(NULL)
    }
    names(ll) <- paste0(ll, " (",table(ff)," obs)")
    ll
  })
  output$plot_fac <- renderPlot({
    if (is.null(input$sel_factor)) {
      return(NULL)
    }
    df <- table(inputdata()[[input$sel_factor]], useNA="always")
    dn <- dimnames(df)[[1]]
    dn[length(dn)] <- "NA"
    dimnames(df)[[1]] <- dn
    mp <- barplot(df, las=1, xaxt = 'n')
    mtext(gsub(paste0("(.{", round(120/length(dn)), "})"), paste0("\\1", "\n"), dn), side = 1, line = 2, at = mp)
  })
  output$reclocfac_var <- renderUI({
    vv <- facVars()
    selectInput("sel_factor", label=h5("Choose factor variable"), choices=vv, selected=input$sel_factor, width="50%")
  })
  output$reclocfac_levs <- renderUI({
    selectInput("cbg_factor", label=h5("Select Levels to recode/combine"),
      multiple=TRUE, selectize=TRUE, choices=curFactorVals(), width="100%")
  })
  output$reclocfac_addna <- renderUI({
    req(input$cbg_factor)
    radioButtons("rb_micro_addna", h5("Add missing values to new factor level?"), choices=c("no", "yes"), inline=TRUE)
  })
  output$reclocfac_btn <- renderUI({
    req(input$cbg_factor)
    myActionButton("btn_update_factor", label="Group factor levels", "primary")
  })
  output$reclocfac_txtval <- renderUI({
    req(input$cbg_factor)
    txtval <- textInput("inp_newlevname", label=h5("New label for recoded values"),
      value=paste0(input$cbg_factor, collapse="_"), width="100%")
  })

  out <- fluidRow(column(12, h4("Group factor levels in factor variables in original data", align="center")))
  if (length(facVars())==0) {
    out <- list(out, fluidRow(
      column(12, h5("There are no factor variables available that could be recoded!", align="center"))
    ))
    return(out)
  }

  helptxt <- "Here you can group/combine the factor levels of categorical variables of type 'factor' before setting up the sdcMicro object."
  out <- fluidRow(out, column(12, helptxt, align="center"))
  out <- list(out, fluidRow(
    column(12, uiOutput("reclocfac_var"), align="center")))
  out <- list(out, fluidRow(
    column(4, uiOutput("reclocfac_levs"), align="center"),
    column(4, uiOutput("reclocfac_txtval"), align="center"),
    column(4, uiOutput("reclocfac_addna"), align="center")
    ))

  out <- list(out, fluidRow(
    column(12, uiOutput("reclocfac_btn"), align="center"),
    column(12, plotOutput("plot_fac"))))
  out
})

# UI-output to create a stratification variable
output$ui_modify_create_stratvar <- renderUI({
  output$sel_genstrata <- renderUI({
    selectInput("sel_allvars_strata",label=h5("Select variables to generate a stratification variable"), multiple=TRUE,
      choices=allVars(), width="100%")
  })
  output$vname_genstrata <- renderUI({
    req(input$sel_allvars_strata)
    if (length(input$sel_allvars_strata) < 2) {
      return(NULL)
    }
    textInput("inp_vname_strata", label=h5("Specify variable name for stratification variable"), value=paste0(input$sel_allvars_strata, collapse="_"), width="100%")
  })
  output$btn_genstrata <- renderUI({
    req(input$sel_allvars_strata, input$inp_vname_strata)
    if (length(input$sel_allvars_strata) < 2) {
      return(NULL)
    }
    if (input$inp_vname_strata %in% colnames(inputdata())) {
      return(NULL)
    }
    fluidRow(column(12, myActionButton("btn_create_stratavar", label=("Create stratification variable"), "primary"), align="center"))
  })

  helptxt <- "Many SDC methods can be applied within strata. Here you can generate a new stratification variable by chaining together values of two or more"
  helptxt <- paste(helptxt, "variables. The number of strata is the product of the number of factor levels in the selected variables. For instance by choosing")
  helptxt <- paste(helptxt, "gender (male, female) and region (region 1, region 2), 4 strata are generated (male - region 1, male - region 2, female - region 1, female - region 2).")
  helptxt <- paste(helptxt, "By default the variable name of the stratification variable consists of the variable names separated by  '_' . You can also specify")
  helptxt <- paste(helptxt, "the variable name by typing it into the text field. The new variable is added to the loaded micro data set and will be exported.")
  out <- fluidRow(
    column(width = 8, offset = 2, h4("Create a stratification variable"), align="center"),
    column(width = 8, offset = 2, p(helptxt)))

  out <- list(out, fluidRow(
    column(6, uiOutput("sel_genstrata"), align="center"),
    column(6, uiOutput("vname_genstrata"), align="center")))
  out <- list(out, uiOutput("btn_genstrata"))
  out
})

# UI-output to set specific values to NA
output$ui_set_to_na <- renderUI({
  output$ui_nasupptype <- renderUI({
    radioButtons("set_to_na_type", label=h5("How to select values to recode to NA?"),
      choices=c("by value"="rule", "by record ID"="id"), inline=TRUE)
  })
  output$tab_inputdata_setna <- renderDataTable({
    a <- obj$inputdata
    cbind(id=1:nrow(a),a)
  },
    options=list(scrollX=TRUE, scrollY=250, searching=FALSE, paging=TRUE, ordering=FALSE, bInfo=FALSE))
  output$ui_nasuppvar <- renderUI({
    req(input$set_to_na_type)
    multiple <- FALSE
    if (input$set_to_na_type=="id") {
      multiple <- TRUE
    }
    res <- selectInput("sel_na_suppvar", choices=allVars(), multiple=multiple, label=h5("Select variable"), width="50%")
    return(res)
  })
  output$ui_nasuppid <- renderUI({
    req(input$sel_na_suppvar, input$set_to_na_type)
    if (input$set_to_na_type=="id") {
      res <- numericInput("num_na_suppid", label=h5("Select record ID"), value=1, min=1, max=nrow(obj$inputdata))
    } else {
      res <- selectInput("num_na_suppid", label=h5("Select value to recode to NA"), multiple=FALSE, choices=sort(unique(obj$inputdata[[input$sel_na_suppvar]])))
    }
    return(res)
  })
  output$ui_ansuppbtn <- renderUI({
    req(input$sel_na_suppvar, input$num_na_suppid, input$set_to_na_type)
    btn <- myActionButton("btn_set_to_na",label=("Set values to NA"), "primary")
    if (input$set_to_na_type=="rule") {
      return(btn)
    }
    if (length(input$sel_na_suppvar)==0){
      return(NULL)
    }
    if (length(input$num_na_suppid)==0) {
      return(NULL)
    }
    if (input$num_na_suppid<1) {
      return(NULL)
    }
    if (input$num_na_suppid>nrow(inputdata())) {
      return(NULL)
    }
    return(btn)
  })

  helptxt <- paste0("The loaded dataset may contain different missing value codes, such as",code(9),",",code(999),",",code(-9),", etc. ")
  helptxt <- paste0(helptxt, "sdcMicro can only interpret missing values that are coded",code("NA"),". Here you can set other missing value")
  helptxt <- paste0(helptxt, "codes to",code("NA"),"(by missing value code). All records with that value in the variable will be recoded to NA. Alternatively one can set individual cells to",code("NA"),"by selecting the variable and record id (by record ID).")
  helptxt <- paste0(helptxt, " Note that it impossible to later retrieve the original missing values. R does not allow for distinct missing value codes.")

  out <- fluidRow(
    column(width = 8, offset = 2, h4("Set missing values to NA", align="center")),
    column(width = 8, offset = 2, HTML(helptxt)),
    column(12, uiOutput("ui_nasupptype"), align="center"))

  out <- list(out, fluidRow(
    column(6, uiOutput("ui_nasuppvar"), align="center"),
    column(6, uiOutput("ui_nasuppid"), align="center")))
  out <- list(out, fluidRow(
    column(12, uiOutput("ui_ansuppbtn"), align="center"),
    column(12, dataTableOutput("tab_inputdata_setna"), align="center")))
  out
})

# UI-output to display a variable
# users can choose a summary or a plot which depends
# on the class of the variable
output$ui_view_var <- renderUI({
  output$ui_selvar1 <- renderUI({
    selectInput("view_selvar1", choices=allVars(), label=h5("Choose a variable"), multiple=FALSE, selected=obj$inp_sel_viewvar1, width="100%")
  })
  # This is required so that usual changes of the dropdown-select are also reflected in the reactive variable obj$inp_sel_viewvar1
  observeEvent(input$view_selvar1, {
    obj$inp_sel_viewvar1 <- input$view_selvar1
  })
  output$ui_selvar2 <- renderUI({
    vv <- setdiff(allVars(), input$inp_sel_viewvar1)
    selectInput("view_selvar2", choices=c("none", vv), label=h5("Choose a second variable (optional)"), multiple=FALSE, width="100%")
  })

  observeEvent(input$view_selvar1, {
    vv <- allVars()
    ii <- which(input$view_selvar1==vv)
    if (length(ii)>0) {
      vv <- c("none",vv[-c(ii)])
      updateSelectInput(session, inputId="view_selvar2", choices=vv, selected=input$view_selvar2)
    }
  })
  observeEvent(input$view_selvar2, {
    vv <- allVars()
    if (input$view_selvar2!="none") {
      ii <- which(input$view_selvar2==vv)
      if (length(ii)>0) {
        vv <- vv[-c(ii)]
      }
    }
    updateSelectInput(session, inputId="view_selvar1", choices=vv, selected=input$view_selvar1)
  })

  output$view_summary <- renderUI({
    req(input$view_selvar1, input$view_selvar2)
    inputdata <- inputdata()
    if(is.null(inputdata)) {
      return(NULL)
    }

    v1 <- input$view_selvar1
    v2 <- input$view_selvar2
    if (is.null(v1)) {
      return(NULL)
    }

    if (!is.null(v2) && v2!="none") {
      df <- data.frame(inputdata[[v1]], inputdata[[v2]])
      colnames(df) <- c(v1, v2)
      cl1 <- class(df[[1]]) %in% c("factor", "character")
      cl2 <- class(df[[2]]) %in% c("factor", "character")
    } else {
      df <- data.frame(inputdata[[v1]])
      colnames(df) <- v1
      cl1 <- class(df[[1]]) %in% c("factor", "character")
    }
    if (!is.null(v2) && v2=="none") {
      if (cl1) {
        res <- list(tab=summaryfn(inputdata[[v1]]))
        colnames(res$tab) <- c(v1, "Frequency", "Percentage")
      } else {
        res <- list(tab=as.data.frame(t(summaryfn(inputdata[[v1]]))))
      }
    } else {
      # 2 factors
      if (cl1 & cl2) {
        res <- list(tab=as.data.frame.table(addmargins(table(df[[1]], df[[2]], useNA="always"))), var=c(v1, v2))
        colnames(res$tab) <- c(res$var, "Frequency")
        res$tab$Frequency <- as.integer(res$tab$Frequency)
        res$tab$Percentage <- formatC(100*(res$tab$Frequency/nrow(df)), format="f", digits=2)
      } else if (cl1 & !cl2) {
        res <- tapply(df[[2]], df[[1]], summaryfn)
        res <- do.call("rbind", res)
        bb <- data.frame(f=rownames(res))
        colnames(bb) <- v1
        res <- cbind(bb, res)
        rownames(res) <- NULL
        res <- list(tab=res)
      } else if (!cl1 & cl2) {
        res <- tapply(df[[1]], df[[2]], summaryfn)
        res <- do.call("rbind", res)
        bb <- data.frame(f=rownames(res))
        colnames(bb) <- v2
        res <- cbind(bb, res)
        rownames(res) <- NULL
        res <- list(tab=res)
      } else {
        # two numeric variables
        tab1 <- as.data.frame(t(summaryfn(df[[1]])))
        tab2 <- as.data.frame(t(summaryfn(df[[2]])))
        vcor <- round(cor(df[[1]], df[[2]], use="pairwise.complete.obs"),3)
        res <- list(vars=c(v1,v2),tab1=tab1, tab2=tab2, vcor=vcor)
      }
    }

    out <- NULL
    if (is.null(res$tab1)) {
      out <- list(out, fluidRow(column(12, renderTable(res$tab, include.rownames=FALSE), align="center")))
    } else {
      out <- list(out, fluidRow(
        column(12, h5(HTML(paste("Correlation between",code(res$vars[1]),"and",code(res$vars[2]),":",code(res$vcor))), align="center")),
        column(12, h5(HTML(paste("Summary of Variable",code(res$vars[1]))), align="center")),
        column(12, renderTable(res$tab1, include.rownames=FALSE), align="center"),
        column(12, h5(HTML(paste("Summary of Variable",code(res$vars[2]))), align="center")),
        column(12, renderTable(res$tab2, include.rownames=FALSE), align="center")))
    }

    nainfo <- data.frame(variable=c(v1, v2))
    nainfo$nr_na <- as.integer(unlist(lapply(df, function(x) { sum(is.na(x)) })))
    nainfo$perc_na <- formatC(100*(nainfo$nr_na/nrow(df)), format="f", digits=2)
    out <- list(out,
      fluidRow(column(12, "Variable",code(nainfo$variable[1]),"has",code(nainfo$nr_na[1]),"(",code(paste0(nainfo$perc_na[1],"%")),") missing values.", align="center")))
    if (nrow(nainfo)==2 & nainfo$variable[2]!="none") {
      out <- list(out,
        fluidRow(column(12, "Variable",code(nainfo$variable[2]),"has",code(nainfo$nr_na[2]),"(",code(paste0(nainfo$perc_na[2],"%")),") missing values.", align="center")))
    }
    out
  })
  output$view_plot <- renderPlot({
    inputdata <- inputdata()
    if (is.null(inputdata)) {
      return(NULL)
    }
    req(input$view_selvar1, input$view_selvar2)

    vv1 <- inputdata[[input$view_selvar1]]
    if (input$view_selvar2=="none") {
      if (is.factor(vv1) | is.character(vv1)) {
        tt <- table(vv1, useNA="always")
        names(tt)[length(tt)] <- "NA"
        #barplot(tt, col="#DADFE1")
        mp <- barplot(tt, col="#DADFE1", las=1, xaxt = 'n')
        mtext(gsub(paste0("(.{", round(120/length(tt)), "})"), paste0("\\1", "\n"), names(tt)), side = 1, line = 2, at = mp)
      } else {
        hist(vv1, main=NULL, xlab=input$view_selvar1, col="#DADFE1")
      }
    } else {
      vv2 <- inputdata[[input$view_selvar2]]
      cl1 <- class(vv1) %in% c("factor", "character")
      cl2 <- class(vv2) %in% c("factor", "character")
      df <- data.frame(vv1, vv2)
      vars <-  c(input$view_selvar1,input$view_selvar2)
      colnames(df) <- vars
      if (cl1 & cl2) {
        n <- length(unique(df[[vars[1]]]))
        cols <- colorRampPalette(c("#DADFE1", "#1E824C"), alpha=TRUE)(n)
        mosaicplot(as.formula(paste("~",paste(vars,collapse="+"),sep="")),data=df,main="", color=cols)
      } else if (cl1 & !cl2) {
        boxplot(df[[2]]~df[[1]], xlab=vars[1], ylab=vars[2], col="#DADFE1")
      } else if (!cl1 & cl2) {
        boxplot(df[[1]]~df[[2]], xlab=vars[2], ylab=vars[1], col="#DADFE1")
      } else {
        plot(df, xlab=vars[1], ylab=vars[2])
      }
    }
  })

  if (!is.null(lastError())) {
    return(fluidRow(
      column(12, h4("The following error has occured!", align="center")),
      column(12, code(lastError()))))
  }

  out <- fluidRow(column(12, h4("Explore variables in original data", align="center")))
  rb <- radioButtons("view_rbchoice", choices=c("Plot","Summary"), selected=input$view_rbchoice, label=h5("What should be displayed?"), inline=TRUE, width="100%")

  out <- list(out, fluidRow(
    column(6, uiOutput("ui_selvar1")),
    column(6, uiOutput("ui_selvar2"))))

  out <- list(out, fluidRow(
    column(12, plotOutput("view_plot", height="500px"))
  ))
  out <- list(out, uiOutput("view_summary"))
  out
})

# UI-output to reset a variable to its original state
output$ui_reset_var <- renderUI({
  output$reset_microvar_var <- renderUI({
    selectInput("sel_reset_microvars", label=h5("Choose variable(s) to reset"),
      choices=allVars(), multiple=TRUE, width="50%")
  })

  output$reset_microvar_btn <- renderUI({
    req(input$sel_reset_microvars)
    myActionButton("btn_resetmicrovar",label="Reset selected variable(s) to their original state", "primary")
  })

  txt_reset <- "Here you can undo any modifications to variables made after loading the dataset into the GUI."
  txt_reset <- paste(txt_reset, "Resetting restores the variable to its original state and cancels any modifications.")
  list(
    fluidRow(
      column(width = 8, offset = 2, h4("Reset variables"), align="center"),
      column(width = 8, offset = 2, p(txt_reset)),
      column(12, uiOutput("reset_microvar_var"), align="center"),
      column(12, uiOutput("reset_microvar_btn"), align="center")
    ))
})

# UI-output to display and reset currently available microdata
output$ui_show_microdata <- renderUI({
  my_data_dt = reactive({
    datatable(inputdata(),
              rownames = FALSE,
              selection="none",
<<<<<<< HEAD
              options = list(scrollX=TRUE, lengthMenu=list(c(20, 50, 100, -1), c('20', '50', '100', 'All')), pageLength=20))
=======
              options = list(scrollX=TRUE, scrollY=250, lengthMenu=list(c(10, 25, 100, -1), c('10', '20', '100', 'All')), pageLength=25))
>>>>>>> 9fd9b3bd
  })
  #, options = list(scrollX=TRUE, lengthMenu=list(c(10, 25, 100, -1), c('10', '20', '100', 'All')), pageLength=25), filter="top", rownames=FALSE
  output$tab_inputdata <- DT::renderDataTable({
    my_data_dt()
  })

  #txt_microdata <- paste0("In this tab you can manipulate the data to prepare for setting up an object of class",code("sdcMicroObj"),"in the Anonymize tab. ")
  txt_microdata <- paste0("The loaded dataset is",code(obj$microfilename),"and consists of",code(nrow(obj$inputdata)),"observations and ",code(ncol(obj$inputdata)),"variables. ")
  if(is.null(attr(obj$inputdata, "dropped"))){
    txt_microdata <- paste0(txt_microdata, "No variables were dropped because of all missing values.")
  }else{
    txt_microdata <- paste0(txt_microdata, code(length(attr(obj$inputdata, "dropped"))), "variable(s) was/were dropped because of all missing values: ")
    #lapply(attr(obj$inputdata, "dropped"), function(x) {txt_microdata <- paste0(txt_microdata, x)})
    #attr(obj$inputdata, "dropped")
  }
  out <- fluidRow(
    column(width = 8, offset = 2, h3("Loaded microdata"), align="center"))
  if(is.null(attr(obj$inputdata, "dropped"))){
    out <- list(out, fluidRow(
      column(width = 8, offset = 2, p(HTML(txt_microdata)))))
  }else{
    out <- list(out, fluidRow(
      column(width = 8, offset = 2, list(HTML(txt_microdata), code(lapply(attr(obj$inputdata, "dropped"), function(x) {x}))))))
  }
  out <- list(out, fluidRow(
    column(12, dataTableOutput("tab_inputdata"))))
  return(out)
})

# UI-output to use only a subset of the available microdata
output$ui_sample_microdata <- renderUI({
  sel1 <- selectInput("sel_sdcP_sample_type", label=h5("Select a method to restrict the number of records"),
  choices=c('n percent of the data'='n_perc',
            'the first n observations'='first_n',
            'every n-th observation'='every_n',
            'exactly n randomly drawn observations'='size_n'),
  selected=input$sel_sdcP_sample_type, multiple=FALSE, width="100%")

  if (!is.null(input$sel_sdcP_sample_type)) {
    sl_val <- 1
    if (input$sel_sdcP_sample_type=="n_perc") {
      sl_from <- 1
      sl_to <- 100
    }
    if (input$sel_sdcP_sample_type=="first_n") {
      sl_from <- 1
      sl_to <- nrow(obj$inputdata)
    }
    if (input$sel_sdcP_sample_type=="every_n") {
      sl_from <- 1
      sl_to <- max(pmin(1:nrow(obj$inputdata), 500))
    }
    if (input$sel_sdcP_sample_type=="size_n") {
      sl_from <- 1
      sl_to <- nrow(obj$inputdata)
    }
    sl1 <- sliderInput("sel_sdcP_sample_n", label=h5("Set 'n' for the selected method"),
      value=sl_val, min=sl_from, max=sl_to, step=1, width="100%")
  } else {
    sl1 <- NULL
  }

  btn <- myActionButton("btn_sample_microdata", label="Create subset", btn.style="primary")

  txt_subset <- "For testing purposes, you can here reduce the number of records in the dataset by selecting a subset."
  txt_subset <- paste(txt_subset, "This reduces the computation time of several anonymization methods.")
  txt_subset <- paste(txt_subset, "Note: This is solely for testing purposes to reduce the computation time and not an anonymization method. To produce an anonymized dataset this should not be used.")

  out <- fluidRow(
    column(width = 8, offset = 2, h4("Use only a subset of the dataset", align="center")),
    column(width = 8, offset = 2, p(txt_subset)))
  out <- list(out, fluidRow(
    column(6, p(sel1, align="center")),
    column(6, p(sl1, align="center"))))
  out <- list(out, fluidRow(column(12, p(btn, align="center"))))
  out
})

# UI-output to deal with hierarchical data (eg. households and individuals)
output$ui_hierarchical_data_prep <- renderUI({
  output$hier_data_prep_btn <- renderUI({
    req(input$sel_hhvars, input$sel_hhvars_id)
    if (input$sel_hhvars_id=="") {
      return(NULL)
    }
    if (length(input$sel_hhvars)>0) {
      return(myActionButton("btn_hier_data_prep", label="Create household-input data", btn.style="primary"))
    }
    return(invisible(NULL))
  })
  output$sel_hhvars_id <- renderUI({
    selectInput("sel_hhvars_id", label=h5("Select the household id variable"),
      choices=c("",allVars()), multiple=FALSE, width="75%")
  })
  output$sel_hhvars <- renderUI({
    req(input$sel_hhvars_id)
    selectInput("sel_hhvars", label=h5("Please select all variables that refer to households and not to individuals"),
      choices=setdiff(allVars(), input$sel_hhvars_id), multiple=TRUE, width="75%")
  })
  if (obj$hhdata_selected==TRUE) {
    curdat <- inputdata()
    df <- data.frame(
      "variable name"=colnames(curdat),
      "type"=dataTypes())
    return(
      fluidRow(
        column(width = 10, offset = 1, h4("Note"), align="center"),
        column(width = 10, offset = 1, p("The current input data have already been modified to be used as household-level data. The data
          set contains",code(nrow(inputdata())),"observations in the following",code(ncol(inputdata())),"variables."), align="center"),
        column(width = 10, offset = 1, renderTable(df), align="center"),
        column(width = 10, offset = 1, p("If you want to work on individual-level data, you will have to delete the entire microdata file and start from scratch"), align="center")
      ))
  }

  out <- list(fluidRow(column(12, h4("Prepare household-level data"), align="center")))

  if (!is.null(lastError())) {
    out <- list(out, fluidRow(
      column(width = 10, offset = 1, h4("The following Error has occured!", align="center")),
      column(width = 10, offset = 1, code(lastError()), align="center")))
  }

  helptxt <- "One record per household is selected and all variables that do not pertain to the household level are removed. Do not forget to select"
  helptxt <- paste(helptxt, "a variable containing household sampling weights (if available). When setting up an sdcProblem, it is important to use correct sampling weights!")

  out <- list(out, fluidRow(
    column(width = 10, offset = 1, p(helptxt), align="center"),
    column(6, uiOutput("sel_hhvars_id"), align="center"), column(6, uiOutput("sel_hhvars"), align="center"),
    column(width = 10, offset = 1, uiOutput("hier_data_prep_btn"), align="center")
  ))
  out
})

observeEvent(input$sel_hhvars_id, {
  updateSelectInput(session, inputId="sel_hhvars", choices=setdiff(allVars(), input$sel_hhvars_id), selected=setdiff(names(input$sel_hhvars), input$sel_hhvars_id))
})
observeEvent(input$sel_hhvars, {
  updateSelectInput(session, inputId="sel_hhvars_id", choices=allVars(), selected=input$sel_hhvars_id)
})

output$ui_hierarchical_data_merge <- renderUI({
  output$sel_hhid_merge <- renderUI({
    selectInput("sel_hhid_hhdata", label=h5("Select a variable containing household ids"), choices=intersect(colnames(obj$hhdata), colnames(inputdata())),
      selected=input$sel_hhid_hhdata)
  })
  output$btn_reset_hhdata <- renderUI({
    myActionButton("reset_hhdata", label="Reset uploaded household-level data", btn.style="danger")
  })
  output$btn_merge_hhdata <- renderUI({
    myActionButton("btn_merge_hhdata", label="Merge household- and individual level data", btn.style="primary")
  })

  if (obj$hhdata_applied==TRUE) {
    curdat <- inputdata()
    df <- data.frame(
      "variable name"=colnames(curdat),
      "type"=dataTypes())
    return(
      fluidRow(
        column(width = 10, offset = 1, h4("Merging of files was successful"), align="center"),
        column(width = 10, offset = 1, p("The (anonymized) household-level data were merged into the input dataset"), align="center"),
        column(width = 10, offset = 1, p("The data set contains",code(nrow(inputdata())),"observations in the following",code(ncol(inputdata())),"variables."), align="center"),
        column(width = 10, offset = 1, renderTable(df), align="center"),
        column(width = 10, offset = 1, p("In order to merge a different household level dataset, it is necessary to remove and reload the loaded microdata."), align="center")
    ))
  }

  if (obj$hhdata_selected==TRUE) {
    return(
      fluidRow(
        column(width = 10, offset = 1, h4("Note"), align="center"),
        column(width = 10, offset = 1, p("The current input data have been modified to be used as household-level data.
          It is therefore not possible, to merge additional household-level data to the current inputdata."), align="center"),
            column(12, p("To do so, you will have to delete the entire microdata file and start from scratch"), align="center")
      ))
  }

  out <- list(fluidRow(column(12, h4("Merge Data"), align="center")))
  if (!is.null(lastError())) {
    out <- list(out, fluidRow(
      column(12, h4("The following error has occured!", align="center")),
      column(12, code(lastError()), align="center")))
  }
  if (!is.null(obj$hhdata)) {
    out <- list(out, fluidRow(
      column(width = 8, offset = 2, p("You can reset the uploaded data by clicking the button below."), align="center"),
      column(12, uiOutput("btn_reset_hhdata"), align="center"),
      column(width = 8, offset = 2, h4("Continue with the merge"), align="center"),
      column(width = 8, offset = 2, p("You can now continue to merge the current household level data to the individual level microdata."), align="center"),
      column(12, uiOutput("sel_hhid_merge"), align="center"),
      column(12, uiOutput("btn_merge_hhdata"), align="center")
    ))
  } else {
    out <- list(out, fluidRow(
      column(width = 8, offset = 2, p("You can now read in an already exported and anonymized household-level file to replace the household level variables in the raw dataset you read in the next step."), align="center"),
      column(width = 8, offset = 2, p("Note: the selected file is loaded immediately. Set options before selecting the file."), align="center"),
      column(12, fileInput("file_hhfile", h5(paste0("Select File (allowed types are '.rdata')")), width="50%", accept=".rdata"), align="center")))
  }
  out
})

output$ui_hierarchical_data <- renderUI({
  rb1 <- radioButtons("rb_hierdata_selection", label=h5("What do you want to do?"),
    choices=c("Prepare file for the anonymization of household level variables"="prep_data", "Merge an anonymized household level file into the full dataset"="merge_hhdata"),
    selected=input$rb_hierdata_selection, inline=TRUE)

  helptxt <- "Often microdata files incur a hierarchical structure, such as a household structure. In such cases the anonymization process consists of two steps: "
  helptxt <- paste0(helptxt, tags$br(), "1) the anonymization of the higher level records and variables (household file) and ")
  helptxt <- paste0(helptxt, "2) the anonymization of the complete file with the anonymized higher level file merged into. Here you can create a household ")
  helptxt <- paste0(helptxt, "level file for step 1 and merge the anonymized household level file back into the full dataset for step 2. The dataset needs to contain a household ID.")

  out <- list(
    fluidRow(
      column(width = 8, offset = 2, h4("Deal with hierarchical Data"), align="center"),
      column(width = 8, offset = 2, p(HTML(helptxt)))),
    fluidRow(column(12, rb1, align="center"))
  )

  if (!is.null(input$rb_hierdata_selection)) {
    if (input$rb_hierdata_selection=="prep_data") {
      out <- list(out, uiOutput("ui_hierarchical_data_prep"))
    }
    if (input$rb_hierdata_selection=="merge_hhdata") {
      out <- list(out, uiOutput("ui_hierarchical_data_merge"))
    }
  }
  out
})

output$ui_modify_data_main <- renderUI({
  out <- NULL
  val <- obj$cur_selection_microdata
  if (val=="btn_menu_microdata_1") {
    return(uiOutput("ui_show_microdata"))
  }
  if (val=="btn_menu_microdata_2") {
    return(uiOutput("ui_view_var"))
  }
  if (val=="btn_menu_microdata_3") {
    return(uiOutput("ui_reset_var"))
  }
  if (val=="btn_menu_microdata_4") {
    return(uiOutput("ui_sample_microdata"))
  }
  if (val=="btn_menu_microdata_5") {
    return(uiOutput("ui_modify_recode_to_factor"))
  }
  if (val=="btn_menu_microdata_6") {
    return(uiOutput("ui_modify_recode_to_numeric"))
  }
  if (val=="btn_menu_microdata_7") {
    return(uiOutput("ui_modify_change_factor"))
  }
  if (val=="btn_menu_microdata_8") {
    return(uiOutput("ui_modify_create_stratvar"))
  }
  if (val=="btn_menu_microdata_9") {
    return(uiOutput("ui_set_to_na"))
  }
  if (val=="btn_menu_microdata_10") {
    return(uiOutput("ui_hierarchical_data"))
  }
  out
})

output$ui_modify_data_sidebar_left <- renderUI({
  output$btn_reset_inputdata <- renderUI({
    if (is.null(inputdata())) {
      return(NULL)
    }
    btn <- bsButton("btn_reset_inputdata_xx",label=("Reset inputdata"), block=TRUE, style="warning")
    fluidRow(
      #column(12, h4("Reset the inputdata"), align="center"),
      column(12, btn)
    )
  })

  choices_modifications <- reactive({
    cc <- c(
      "Display microdata"="show_microdata",
      "Explore variables"="view_var",
      "Reset variables"="reset_var",
      "Use subset of microdata"="sample_microdata",
      "Convert numeric to factor"="recode_to_factor",
      "Convert variables to numeric"="recode_to_numeric",
      "Modify factor variable"="modify_factor",
      "Create a stratification variable"="createstratvar",
      "Set specific values to NA"="set_to_na",
      "Hierarchical data"="deal_with_hierarchical_data")
    if (!is.null(sdcObj())) {
      cc <- cc[1:2]
    }
    return(cc)
  })

  output$ui_sel_microdata_btns <- renderUI({
    cc <- choices_modifications()
    out <- fluidRow(column(12, h4("What do you want to do?")))
    for (i in 1:length(cc)) {
      id <- paste0("btn_menu_microdata_",i)
      if (obj$cur_selection_microdata==id) {
        style <- "primary"
      } else {
        style <- "default"
      }
      out <- list(out, fluidRow(
        column(12, bsButton(id, label=names(cc)[i], block=TRUE, style=style), tags$br())))
    }
    # required observers that update the color of the active button!
    eval(parse(text=genObserver_menus(pat="btn_menu_microdata_", n=1:10, updateVal="cur_selection_microdata")))
    out
  })

  fluidRow(
    column(12, uiOutput("ui_sel_microdata_btns")),
    column(12, uiOutput("btn_reset_inputdata"))
  )
})

output$ui_modify_data <- renderUI({
  fluidRow(
    column(2, uiOutput("ui_modify_data_sidebar_left"), class="wb_sidebar"),
    column(10, uiOutput("ui_modify_data_main")))
})<|MERGE_RESOLUTION|>--- conflicted
+++ resolved
@@ -585,11 +585,7 @@
     datatable(inputdata(),
               rownames = FALSE,
               selection="none",
-<<<<<<< HEAD
-              options = list(scrollX=TRUE, lengthMenu=list(c(20, 50, 100, -1), c('20', '50', '100', 'All')), pageLength=20))
-=======
               options = list(scrollX=TRUE, scrollY=250, lengthMenu=list(c(10, 25, 100, -1), c('10', '20', '100', 'All')), pageLength=25))
->>>>>>> 9fd9b3bd
   })
   #, options = list(scrollX=TRUE, lengthMenu=list(c(10, 25, 100, -1), c('10', '20', '100', 'All')), pageLength=25), filter="top", rownames=FALSE
   output$tab_inputdata <- DT::renderDataTable({
