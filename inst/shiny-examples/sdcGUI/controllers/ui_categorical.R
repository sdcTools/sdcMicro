# UI-output for global recode
output$ui_recode <- renderUI({
  out <- fluidRow(
    column(12, h4("Recode categorical key variables", align="center")),
<<<<<<< HEAD
    column(12, p("To reduce risk, it is often useful to combine the levels of categorical key variables into a new, combined category.
      You need to select a categorical key variable and then choose two or more levels, which you want to combine.
      Once this has been done, a new label for the new category can be assigned.", align="center")),
    column(12, p("Note: If you only select only one level, you can rename the selected value.", align="center")))
=======
    column(12, p("To reduce risk, it is often useful to combine multiple chararacteristics of categorical key variables into
      a new, combined category. You need to select a categorical key variable and then choose two or more levels which you want to combine. Once this
      has been done, a new label for the new category can be assigned. If you are ready, you just need to press the button.", align="center")),
    column(12, p("Note: If you only select one level, you still can press the button and update the key variable. In this case you can rename
      the the selected value.", align="center")))
>>>>>>> c6a32ed8

  # current factor-levels
  curRecFacVals <- reactive({
    req(input$sel_recfac)
    curObj <- sdcObj()
    if (is.null(curObj)) {
      return(NULL)
    }
    ff <- get_manipKeyVars()[[input$sel_recfac]]
    ll <- as.list(levels(ff))
    names(ll) <- paste0(ll, " (",table(ff)," obs)")
    ll
  })

  # plot of current factor
  output$plot_facRec <- renderPlot({
    if (is.null(input$sel_recfac)) {
      return(NULL)
    }
    df <- table(get_manipKeyVars()[[input$sel_recfac]], useNA="always")
    dn <- dimnames(df)[[1]]
    dn[length(dn)] <- "NA"
    dimnames(df)[[1]] <- dn
    barplot(df)
  })

  output$recfac_selfac1 <- renderUI({
    # current categorical key variables
    kv <- get_keyVars_names()
    selectInput("sel_recfac",label=h5("Choose factor variable"), choices=kv, selected=input$sel_recfac, width="50%")
  })
  output$recfac_cbgr <- renderUI({
    cbgr <- selectInput("cbg_recfac",label=h5("Select levels to recode/combine"), multiple=TRUE, selectize=TRUE,
      choices=curRecFacVals(), width="100%")
  })
  output$recfac_addna <- renderUI({
    req(input$cbg_recfac)
    radioButtons("rb_recfac_micro_addna", h5("Add missing values to new factor level?"), choices=c("no", "yes"), inline=TRUE)
  })
  output$recfac_btn <- renderUI({
    req(input$cbg_recfac)
    myActionButton("btn_update_recfac",label="Recode key variable	", "primary")
  })
  output$recfac_txtval <- renderUI({
    req(input$cbg_recfac)
    txtval <- textInput("inp_newlevname_rec",label=h5("New label for recoded values"),
      value=paste0(input$cbg_recfac, collapse="_"), width="100%")
  })
  out <- list(out, fluidRow(
<<<<<<< HEAD
    column(12, uiOutput("recfac_selfac1"), align="center")))
=======
    column(4, h5("Choose factor variable", align="center")),
    column(4, h5("Select levels to recode/combine", align="center")),
    column(4, h5("New label for recoded values", align="center"))))
>>>>>>> c6a32ed8
  out <- list(out, fluidRow(
    column(4, uiOutput("recfac_cbgr"), align="center"),
    column(4, uiOutput("recfac_txtval"), align="center"),
    column(4, uiOutput("recfac_addna"), align="center")))
  out <- list(out, fluidRow(
    column(12, uiOutput("recfac_btn"), align="center"),
    column(12, plotOutput("plot_facRec"))))
  out
})

# UI-output for postrandomization (expert-useage)
output$ui_pram_expert <- renderUI({
  # update obj$transmat if table has been changed
  observe({
    if(!is.null(input$pram_expert_transmat)) {
      obj$transmat <- hot_to_r(input$pram_expert_transmat)
    }
  })
  # Fire event when selected pram-variable changes
  # initialize transition-matrix with 0.9 in diagonals
  # because with 1 some error with rhandsontable is available.
  observeEvent(input$sel_pramvars_expert, {
    if (!is.null(input$sel_pramvars_expert) && length(input$sel_pramvars_expert)==1) {
      v <- get_origData()[[input$sel_pramvars_expert]]
      ll <- levels(v)
      m <- diag(length(ll))
      diag(m) <- 100
      rownames(m) <- colnames(m) <- ll
      obj$transmat <- m
    }
  })
  # Transitionmatrix for PRAM
  output$pram_expert_transmat <- renderRHandsontable({
    if (is.null(input$sel_pramvars_expert) || length(input$sel_pramvars_expert)!=1) {
      return(NULL)
    }
    m <- rhandsontable(obj$transmat) #%>% hot_context_menu(allowRowEdit=FALSE, allowColEdit=FALSE)
    m
  })
  output$pram_expert_strata <- renderUI({
    txt_tooltip <- "By default PRAM is applied on the complete dataset. To apply the algorithm within strata, select a variable for stratification. The algorithm is then applied within the strata defined by the factor levels of that variable."
    selectInput("pram_expert_strataV",
      label=h5("Postrandomize within different groups (stratification)?", tipify(icon("question"), title=txt_tooltip, placement="top")),
      choices=c("no stratification", poss_strataVarP()), multiple=FALSE, width="100%")
  })
  output$pram_expert_var <- renderUI({
    txt_tooltip <- "The expert mode allows specifying the transition matrix manually."
    selectInput("sel_pramvars_expert", choices=pramVars(),
      label=h5("Select variable for PRAM", tipify(icon("question"), title=txt_tooltip, placement="top")),
      selected=input$sel_pramvars_expert, width="100%", multiple=FALSE)
  })
  output$pram_expert_btn <- renderUI({
    req(input$pram_expert_strataV)
    if (is.null(obj$transmat)) {
      return(NULL)
    }
<<<<<<< HEAD
    if (!all(rowSums(obj$transmat)==100)) {
      return(myActionButton("btn_pram_expert_notworking", label="Error: Not all row-sums of the transition matrix equal 100", btn="danger"))
=======
    pramvars <- setdiff(facVars(), curObj@pram$summary$variable)

    if (length(pramvars)==0) {
      return(fluidRow(
        column(12, h4("Postrandomization of categorical variables", align="center")),
        column(12, h5("No factor variables available in the data, or all possible variables already have been post-randomized!", align="center"))
      ))
>>>>>>> c6a32ed8
    }
    if (input$pram_expert_strataV %in% input$sel_pramvars_expert) {
      txt <- "You have selected a variable relevant for stratification that should also be pramed. This is not possible. Please remove the variable from one of the inputs"
      return(modalDialog(list(p(txt)), title="Error", footer=modalButton("Dismiss"), size="m", easyClose=TRUE, fade=TRUE))
    }
    return(myActionButton("btn_pram_expert", label="Postrandomize", btn="primary"))
  })
  output$pram_expert_warning <- renderUI({
    if (is.null(lastWarning())) {
      return(NULL)
    }
    fluidRow(
      column(12, h5("Application of the Postrandomization attempt resulted in the following warning!", align="center")),
      column(12, verbatimTextOutput("ui_lastwarning")))
  })
  output$pram_expert_error <- renderUI({
    if (is.null(lastError())) {
      return(NULL)
    }
    fluidRow(
      column(12, h5("Application of the Postrandomization attempt resulted in the following warning!", align="center")),
      column(12, verbatimTextOutput("ui_lasterror")))
  })
  if (length(pramVars())==0) {
    return(fluidRow(
      column(12, h4("Postrandomization of categorical variables", align="center")),
      column(12, h5("No variables have been specified for postrandomization during the initialization of the current problem or
        all possible variables already have been post-randomized!", align="center"))
    ))
  }

  out <- fluidRow(column(12, h4("Postrandomization (PRAM) (expert usage)"), align="center"))
  out <- list(out, uiOutput("pram_expert_error"), uiOutput("pram_expert_warning"))

  out <- list(out, fluidRow(
    column(12, p("The PRAM algorithm randomly changes the values of selected variables in some records according to a custom-defined transition matrix."), align="center")),
    column(12, p("The user can freely specify a transition matrix, which will be used for the post-randomization of a single variable. The requirement
      is that all row sums of the specified matrix sum up to 100!"), align="center"))
  out <- list(out, fluidRow(
    column(6, uiOutput("pram_expert_var"), align="center"),
    column(6, uiOutput("pram_expert_strata"), align="center")))

  txt_tooltip_mat <- "Each row specifies the probability that the given value is changed to one of the values in the top row."
  out <- list(out, fluidRow(
    column(12, p("Specify the transition matrix. Note: the entries in each rows must add up to 100.", tipify(icon("question"), title=txt_tooltip_mat, placement="top")), align="center"),
    column(12, rHandsontableOutput("pram_expert_transmat", width="100%")),
    column(12, tags$br(), uiOutput("pram_expert_btn"), align="center")))
  out
})

# UI-output for postrandomization (simple-useage)
output$ui_pram_simple <- renderUI({
  output$pram_simple_var <- renderUI({
    txt_tooltip <- "An invariant transition matrix is used, which guarantees that the univariate distribution of the variables in unchanged in probability."
    selectInput("sel_pramvars_simple", choices=pramVars(),
      label=h5("Select variable(s) for PRAM", tipify(icon("question"), title=txt_tooltip, placement="top")), width="100%", multiple=TRUE)
  })
  output$pram_simple_strata <- renderUI({
    txt_tooltip <- "By default PRAM is applied on the complete dataset. To apply the algorithm within strata, select a variable for stratification. The algorithm is then applied within the strata defined by the factor levels of that variable."
    selectInput("pram_strataV_simple",
      label=h5("Postrandomize within different groups (stratification)?", tipify(icon("question"), title=txt_tooltip, placement="top")),
      choices=c("no stratification", poss_strataVarP()), multiple=FALSE, width="100%")
  })
  output$pram_simple_pd <- renderUI({
    txt_tooltip <- "pd refers to the minimum diagonal values in the (internally) generated transition matrix. The higher this value is, the more likely it is that values are not changed."
    sliderInput("pram_simple_pd", min=0.01, max=1.00, step=0.01, value=0.8,
      label=h5("Choose value for 'pd'", tipify(icon("question"), title=txt_tooltip, placement="top")), width="100%")
  })
  output$pram_simple_alpha <- renderUI({
    txt_tooltip <- "alpha allows to add some perturbation to the calculated transition matrix. The lower alpha, the less perturbed the matrix will get."
    sliderInput("pram_simple_alpha", min=0.01, max=1.00, step=0.01, value=0.5,
      label=h5("Choose value for 'alpha'", tipify(icon("question"), title=txt_tooltip, placement="top")), width="100%")
  })
  output$pram_simple_btn <- renderUI({
    req(input$sel_pramvars_simple, input$pram_strataV_simple)
    if (length(input$sel_pramvars_simple)==0) {
      return(NULL)
    }
    if (input$pram_strataV_simple %in% input$sel_pramvars_simple) {
      txt <- "You have selected a variable relevant for stratification that should also be pramed. This is not possible. Please remove the variable from one of the inputs"
      return(modalDialog(list(p(txt)), title="Error", footer=modalButton("Dismiss"), size="m", easyClose=TRUE, fade=TRUE))
    }
    myActionButton("btn_pram_nonexpert", label="Postrandomize", btn="primary")
  })
  output$pram_simple_warning <- renderUI({
    if (is.null(lastWarning())) {
      return(NULL)
    }
    fluidRow(
      column(12, h5("Application of the Postrandomization attempt resulted in the following warning!", align="center")),
      column(12, verbatimTextOutput("ui_lastwarning")))
  })
  output$pram_simple_error <- renderUI({
    if (is.null(lastError())) {
      return(NULL)
    }
    fluidRow(
      column(12, h5("Application of the Postrandomization attempt resulted in the following warning!", align="center")),
      column(12, verbatimTextOutput("ui_lasterror")))
  })

  pramvars <- pramVars()
  if (length(pramvars)==0) {
    return(fluidRow(
      column(12, h4("Postrandomization of categorical variables", align="center")),
      column(12, h5("No variables have been specified for postrandomization during the initialization of the current problem or
        all possible variables already have been post-randomized!", align="center"))
    ))
  }

  out <- fluidRow(column(12, h4("Postrandomization (PRAM)"), align="center"))
  out <- list(out, uiOutput("pram_simple_error"), uiOutput("pram_simple_warning"))
  out <- list(out, fluidRow(
    column(12, p("The PRAM algorithm randomly changes the values of selected variables in some records according
      to an invariant probability transition matrix.", align="center")),
    column(12, p("The invariant probability transition matrix is set by specifying two parameters (",code("pd"),"and",code("alpha"),").", align="center"))))
  out <- list(out, fluidRow(
    column(6, uiOutput("pram_simple_var"), align="center"),
    column(6, uiOutput("pram_simple_strata"), align="center")
  ))
  out <- list(out, fluidRow(
    column(6, uiOutput("pram_simple_pd"), align="center"),
    column(6, uiOutput("pram_simple_alpha"), align="center")
  ))
  out <- list(out, fluidRow(
    column(12, uiOutput("pram_simple_btn"), align="center")
  ))
  out
})

# UI-output for kAnon
# current values of the importance-vector must be outside because of code_kAnon()
kAnon_impvec <- reactive({
  cn <- names(input)[grep("sel_importance_", names(input))]
  if (length(cn)==0) {
    return(c(""))
  }
  vals <- unlist(lapply(cn, function(x) {
    input[[x]]
  }))
  vals <- gsub("NA","", vals)
  vals
})

# values for comb-suppression
kAnon_comb_params <- reactive({
  cn <- names(input)

  cn1 <- cn[grep("rb_kanon_usecombs_", cn)]
  if (length(cn1)==0) {
    return(NULL)
  }
  vals1 <- unlist(lapply(cn1, function(x) {
    input[[x]]
  }))

  cn2 <- cn[grep("sl_kanon_combs_", cn)]
  vals2 <- unlist(lapply(cn2, function(x) {
    input[[x]]
  }))

  # restrict to 'active' combs
  ii <- which(vals1=="Yes")
  list(use=ii, k=vals2[ii])
})

# does the user specify a custom importance-vector?
kAnon_useImportance <- reactive({
  req(input$rb_show_importance)
  res <- FALSE
  if (input$rb_show_importance=="Yes") {
    res <- TRUE
  }
  res
})

# UI-output for kAnon()
output$ui_kAnon <- renderUI({
  # calulate current and possible values for importance-vector
  possVals_importance <- reactive({
    n <- isolate({
      length(get_keyVars())
    })

    res <- list(); length(res) <- n
    cn <- paste0('sel_importance_', 1:n)
    for ( i in 1:length(cn)) {
      res[[i]] <- list()
      val <- input[[cn[i]]]
      if (is.null(val)) {
        res[[i]]$val <- ""
      } else {
        res[[i]]$val <- val
      }
    }
    # already used:
    used <- as.numeric(na.omit(setdiff(unique(unlist(lapply(res, function(x) x$val))), c("","NA"))))
    poss <- setdiff(1:n, used)
    for ( i in 1:length(res)) {
      if ( res[[i]]$val=="") {
        res[[i]]$poss <- c("",poss)
      } else {
        res[[i]]$poss <- c("NA",poss, res[[i]]$val)
      }
    }
    res
  })

  # dynamically generate ui for importance vectors
  output$ui_kanon_importanceInputs <- renderUI({
    req(input$rb_show_importance)
    if (input$rb_show_importance=="No") {
      return(NULL)
    }

    poss <- possVals_importance()
    kV <- colnames(get_origData())[get_keyVars()]
    n <- length(kV)
    sl <- lapply(1:n, function(i) {
      selectInput(
        inputId=paste0('sel_importance_', i),
        label=paste0('Select the importance for key variable ', dQuote(kV[i])),
        choices=c("",poss[[i]]$poss), selected=poss[[i]]$val, width="100%")
    })
    # how many rows?
    n_rows <- ceiling(n/3)
    out <- list()
    counter <- 1
    for (i in 1:n_rows) {
      inp1 <- sl[[counter]]
      counter <- counter+1
      if (counter > n) {
        inp2 <- NULL
      } else {
        inp2 <- sl[[counter]]
      }
      counter <- counter + 1
      if (counter > n) {
        inp3 <- NULL
      } else {
        inp3 <- sl[[counter]]
      }
      counter <- counter + 1

      out <- list(out, fluidRow(
        column(4, inp1),
        column(4, inp2),
        column(4, inp3)
      ))
    }
    out
  })

  output$ui_kanon_combs <- renderUI({
    req(input$rb_kanon_useCombs)
    out <- NULL
    if (input$rb_kanon_useCombs=="Yes") {
      nrKeyVars <- length(get_keyVars())
      out <- NULL
      # these inputs are defined when the sdcProblem is created!
      for (i in 1:nrKeyVars) {
        out <- list(out, fluidRow(
          column(6, obj$rbs[[i]], align="center"),
          column(6, obj$sls[[i]], align="center")))
      }
    } else {
      txt_tooltip <- "The choice of k is guided by the need for anonymization. A higher parameter will lead to more suppressions."
      sl <- sliderInput("sl_kanon_k",
        label=h5("Please specify the k-Anonymity parameter", tipify(icon("question"), title=txt_tooltip, placement="top")),
        min=2, max=50, value=3, step=1, width="100%")
      out <- fluidRow(column(12, sl, align="center"))
    }
    out
  })

  output$kanon_btn <- renderUI({
    btn <- NULL
    impvec <- kAnon_impvec()
    pp <- kAnon_comb_params()
    if (!is.null(pp) && length(pp$use)==0) {
      return(NULL)
    }
    if (kAnon_useImportance() && any(impvec=="")) {
      return(NULL)
    }
    btn <- myActionButton("btn_kanon", label="Establish k-Anonymity", "primary")
    return(fluidRow(column(12, btn, align="center")))
  })

  output$kanon_strata <- renderUI({
    txt_tooltip <- "By default k-anonymity is established on the complete dataset. To apply the algorithm within strata, select a variable for stratification. The algorithm is then applied within the strata defined by the factor levels of that variable."
    selectInput("kanon_strataV",
      label=h5("Do you want to apply the method for each group defined by the selected variable?", tipify(icon("question"), title=txt_tooltip, placement="top")),
      choices=c("no stratification", setdiff(poss_strataVarP(), c(get_all_numericvars_name(), get_keyVars_names()))), multiple=FALSE, width="75%")
  })

  output$kanon_use_importance <- renderUI({
    txt_tooltip <- "Values in variables with high importance (low values) are less likely to be suppressed than values in variables with low importance (high values)"
    radioButtons(inputId="rb_show_importance",
      label=h5("Do you want to modify importance of key-variables for suppression?", tipify(icon("question"), title=txt_tooltip, placement="top")),
      selected=input$rb_show_importance, width="100%", inline=TRUE, choices=c("No", "Yes"))
  })

  output$kanon_use_combs <- renderUI({
    txt_tooltip <- "To reduce computation time, it is possible to establish k-anonymity on all subsets of a certain size of the total set of categorical"
    txt_tooltip <- paste(txt_tooltip, "key variables. The level of k-anonymity can be set for each subset size. In case several sizes are chosen, the algorithm establishes k-anonymity first on the smaller subsets.")
    radioButtons("rb_kanon_useCombs", choices=c("No","Yes"), width="100%", inline=TRUE,
      selected=input$rb_kanon_useCombs,
      label=h5("Apply k-Anonymity to subsets of key-variables?", tipify(icon("question"), title=txt_tooltip, placement="top")))
  })

  out <- fluidRow(
    column(12, h4("Establish k-anonymity", align="center")),
    column(12, p("k-anonymity will be established by suppressing or rather setting some values in the selected categorical key variables to",code("NA"),"."), align="center"),
    column(12, p("By default, the key-variables will be considered for suppression in the order of their number of distinct categories. A variable with
      many categories is less likely to have values suppressed than a variable with few categories. It is also possible to set the order by
      specifying an importance vector.", align="center")),
    column(12, p("You may also decide to apply the procedure for all possible subsets of key variables. This is useful, if you have many key variables
      and can reduces computation time. You can set a different value for the parameter",code("k"),"for each size of subsets.", align="center")))

  out <- list(out, fluidRow(column(12, uiOutput("kanon_strata"), align="center")))
  out <- list(out, fluidRow(
    column(12, uiOutput("kanon_use_importance"), align="center"),
    column(12, helpText("Tip – The total number of suppressions is likely to increase by specifying an importance vector. Specifying an importance vector can affect the computation time."), align="center")
  ))
  out <- list(out, uiOutput("ui_kanon_importanceInputs")) # might be NULL

  # show combs-ui?

  out <- list(out, fluidRow(column(12, uiOutput("kanon_use_combs"), align="center")))
  out <- list(out, uiOutput("ui_kanon_combs"), uiOutput("kanon_btn"))
  out
})

# GUI-output for suppression of values in key-variables with risk > than threshold
output$ui_supp_threshold <- renderUI({
  output$ui_supp_th <- renderUI({
    txt_tooltip <- "Any value in in the selected key variable of a record with an individual risk higher than this threshold is suppressed."
    up <- round(max(get_risk()$risk),3)+0.005
    sl <- sliderInput("sl_supp_threshold", label=h5("Threshold for individual risk", tipify(icon("question"),title=txt_tooltip, placement="top")),
      min=0, max=up, value=0, step=0.001, width="100%")
    sl
  })
  output$ui_supp_riskplot <- renderPlot({
    req(input$sl_supp_threshold)
    risks <- get_risk()
    curObj <- sdcObj()
    nn <- paste(colnames(curObj@origData)[curObj@keyVars], collapse=" x ")
    hist(risks$risk, xlab="Individual Risk", ylab="Frequency", main=nn, col="#DADFE1")
<<<<<<< HEAD
    abline(v=input$sl_supp_threshold, lwd=2, col="#000000")
=======
    abline(v=input$sl_supp_threshold, lwd=2, col="#F9690E")
>>>>>>> c6a32ed8
  })
  nr_riskyobs <- reactive({
    req(input$sl_supp_threshold)
    nr_risk <- sum(get_risk()$risk>=input$sl_supp_threshold)
    nr_risk
  })
  output$ui_supp_th_var <- renderUI({
    selectInput("sel_supp_th_var", label=h5("Select Key-Variable for Suppression"), choices=get_keyVars_names(), selected=input$sel_supp_th_var, width="100%")
  })
  output$ui_supp_th_btn <- renderUI({
    req(input$sel_supp_th_var)
    btn <- myActionButton("btn_supp_th", label=paste("Suppress",nr_riskyobs(),"values with high risk in", dQuote(input$sel_supp_th_var)), "primary")
    btn
  })

  out <- fluidRow(
<<<<<<< HEAD
    column(12, h4("Suppress values with high risks"), align="center"),
    column(12, p("This method allows to suppress values (or rather set to NA) in the selected key-variables in records that have an
      individual risk higher than the specified threshold."), align="center"))
=======
    column(12, h4("Suppress above given threshold", align="center")),
    column(12, p("This is a relatively easy method which allows to suppress or rather set to",code("NA"),"values in selected key-variables
      in observations that have a individual risk higher than the selected risk-threshold. Please note that this method does not take into account a possibly
      specified stratification variable.", align="center")))

  out <- list(out, fluidRow(
    column(6, uiOutput("ui_supp_th")),
    column(6, uiOutput("ui_supp_th_var"))))
  out <- list(out, fluidRow(
    column(12, plotOutput("ui_supp_riskplot"))))
>>>>>>> c6a32ed8
  out <- list(out, fluidRow(
    column(6, uiOutput("ui_supp_th_var"), align="center"),
    column(6, uiOutput("ui_supp_th"), align="center")))
  out <- list(out, fluidRow(column(12, plotOutput("ui_supp_riskplot"))))
  out <- list(out, fluidRow(column(12, uiOutput("ui_supp_th_btn"), align="center")))
  out
})<|MERGE_RESOLUTION|>--- conflicted
+++ resolved
@@ -2,18 +2,11 @@
 output$ui_recode <- renderUI({
   out <- fluidRow(
     column(12, h4("Recode categorical key variables", align="center")),
-<<<<<<< HEAD
-    column(12, p("To reduce risk, it is often useful to combine the levels of categorical key variables into a new, combined category.
-      You need to select a categorical key variable and then choose two or more levels, which you want to combine.
-      Once this has been done, a new label for the new category can be assigned.", align="center")),
-    column(12, p("Note: If you only select only one level, you can rename the selected value.", align="center")))
-=======
     column(12, p("To reduce risk, it is often useful to combine multiple chararacteristics of categorical key variables into
       a new, combined category. You need to select a categorical key variable and then choose two or more levels which you want to combine. Once this
       has been done, a new label for the new category can be assigned. If you are ready, you just need to press the button.", align="center")),
     column(12, p("Note: If you only select one level, you still can press the button and update the key variable. In this case you can rename
       the the selected value.", align="center")))
->>>>>>> c6a32ed8
 
   # current factor-levels
   curRecFacVals <- reactive({
@@ -63,13 +56,9 @@
       value=paste0(input$cbg_recfac, collapse="_"), width="100%")
   })
   out <- list(out, fluidRow(
-<<<<<<< HEAD
-    column(12, uiOutput("recfac_selfac1"), align="center")))
-=======
     column(4, h5("Choose factor variable", align="center")),
     column(4, h5("Select levels to recode/combine", align="center")),
     column(4, h5("New label for recoded values", align="center"))))
->>>>>>> c6a32ed8
   out <- list(out, fluidRow(
     column(4, uiOutput("recfac_cbgr"), align="center"),
     column(4, uiOutput("recfac_txtval"), align="center"),
@@ -126,10 +115,6 @@
     if (is.null(obj$transmat)) {
       return(NULL)
     }
-<<<<<<< HEAD
-    if (!all(rowSums(obj$transmat)==100)) {
-      return(myActionButton("btn_pram_expert_notworking", label="Error: Not all row-sums of the transition matrix equal 100", btn="danger"))
-=======
     pramvars <- setdiff(facVars(), curObj@pram$summary$variable)
 
     if (length(pramvars)==0) {
@@ -137,7 +122,6 @@
         column(12, h4("Postrandomization of categorical variables", align="center")),
         column(12, h5("No factor variables available in the data, or all possible variables already have been post-randomized!", align="center"))
       ))
->>>>>>> c6a32ed8
     }
     if (input$pram_expert_strataV %in% input$sel_pramvars_expert) {
       txt <- "You have selected a variable relevant for stratification that should also be pramed. This is not possible. Please remove the variable from one of the inputs"
@@ -487,11 +471,7 @@
     curObj <- sdcObj()
     nn <- paste(colnames(curObj@origData)[curObj@keyVars], collapse=" x ")
     hist(risks$risk, xlab="Individual Risk", ylab="Frequency", main=nn, col="#DADFE1")
-<<<<<<< HEAD
-    abline(v=input$sl_supp_threshold, lwd=2, col="#000000")
-=======
     abline(v=input$sl_supp_threshold, lwd=2, col="#F9690E")
->>>>>>> c6a32ed8
   })
   nr_riskyobs <- reactive({
     req(input$sl_supp_threshold)
@@ -508,11 +488,6 @@
   })
 
   out <- fluidRow(
-<<<<<<< HEAD
-    column(12, h4("Suppress values with high risks"), align="center"),
-    column(12, p("This method allows to suppress values (or rather set to NA) in the selected key-variables in records that have an
-      individual risk higher than the specified threshold."), align="center"))
-=======
     column(12, h4("Suppress above given threshold", align="center")),
     column(12, p("This is a relatively easy method which allows to suppress or rather set to",code("NA"),"values in selected key-variables
       in observations that have a individual risk higher than the selected risk-threshold. Please note that this method does not take into account a possibly
@@ -523,7 +498,6 @@
     column(6, uiOutput("ui_supp_th_var"))))
   out <- list(out, fluidRow(
     column(12, plotOutput("ui_supp_riskplot"))))
->>>>>>> c6a32ed8
   out <- list(out, fluidRow(
     column(6, uiOutput("ui_supp_th_var"), align="center"),
     column(6, uiOutput("ui_supp_th"), align="center")))
