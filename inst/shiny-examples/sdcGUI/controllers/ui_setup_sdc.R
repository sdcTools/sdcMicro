--- conflicted
+++ resolved
@@ -28,13 +28,10 @@
     if (length(x$weightVar)>0) {
       out <- list(out, fluidRow(
         column(12, list("Sampling weights:", lapply(x$weightVar, function(x) {code(x)})), align="center")))
-<<<<<<< HEAD
-=======
     }
     if (length(x$strataVar)>0) {
       out <- list(out, fluidRow(
         column(12, list("Numerical key variables", lapply(x$strataVar, function(x) {code(x)})), align="center")))
->>>>>>> c6a32ed8
     }
     # cannot be selected when creating the sdc problem instance
     #if (length(x$strataVar)>0) {
@@ -43,19 +40,11 @@
     #}
     if (length(x$householdId)>0) {
       out <- list(out, fluidRow(
-<<<<<<< HEAD
-        column(12, list("Household/cluster Id:", lapply(x$householdId, function(x) {code(x)})), align="center")))
+        column(12, list("Household/cluster variable:", lapply(x$householdId, function(x) {code(x)})), align="center")))
     }
     if (length(x$delVars)>0) {
       out <- list(out, fluidRow(
-        column(12, list("Deleted variables:", lapply(x$delVars, function(x) {code(x)})), align="center")))
-=======
-        column(12, list("Household/cluster variable:", lapply(x$householdId, function(x) {code(x)})), align="center")))
-    }
-    if (length(x$delVars)>0) {
-      out <- list(out, fluidRow(
         column(12, list("Deleted variables", lapply(x$delVars, function(x) {code(x)})), align="center")))
->>>>>>> c6a32ed8
     }
     gV <- x$ghostVars
     if (length(gV)>0) {
@@ -125,17 +114,10 @@
     riskyobs <- x[[1]]$riskyObs
     out <- fluidRow(
       column(12, h4("Risk-measures for categorical variables"), align="center"),
-<<<<<<< HEAD
-      column(12, p("We expect",code(reident$mod),"(",code(paste0(reident$mod_p,"%")),") re-identifications in the population. In the original
-        data, we expected to have",code(reident$orig),"(",code(paste0(reident$orig_p,"%")),") re-identifications."), align="center"),
-      column(12, p("Currently there are",code(riskyobs$mod),"observations that have a higher risk that the main part of the data. In the
-        original data this number was",code(riskyobs$orig),"."), align="center"))
-=======
       column(12, p("We expect",code(as.integer(reident$mod)),"(",code(paste0(reident$mod_p,"%")),") re-identifications in the population. In the original
         data, we expected to have",code(as.integer(reident$orig)),"(",code(paste0(reident$orig_p,"%")),") re-identifications."), align="center"),
       column(12, p("Currently there are",code(as.integer(riskyobs$mod)),"observations that have a higher risk that the main part of the data. In the
         original data this number was",code(as.integer(riskyobs$orig)),"."), align="center"))
->>>>>>> c6a32ed8
     out
   })
   output$show_info_risk <- renderUI({
@@ -152,11 +134,7 @@
       column(12, p("The disclosure risk is currently between",code("0%"),"and",code(paste0(x$risk_up,"%")),".
       In the original data the risk is assumed to be between",code("0%"),"and",code("100%"),"."), align="center"),
       column(12, h4("Information loss"), align="center"),
-<<<<<<< HEAD
-      column(12, p("Measure",strong("IL1s"),"is",code(x$il1),"and the",strong("differences of eigenvalues"),"are",code(paste0(x$diff_eigen,"%")),"."), align="center")
-=======
       column(12, p("Measure",strong("IL1"),"is",code(x$il1),"and the",strong("differences of eigenvalues"),"are",code(paste0(x$diff_eigen,"%")),"."), align="center")
->>>>>>> c6a32ed8
     )
     out
   })
@@ -571,23 +549,13 @@
   # some selected categorical key-variables are numeric or character
   ii <- which(useAsKeys=="Cat." & types%in%c("numeric","character"))
   if (length(ii)>0) {
-<<<<<<< HEAD
-    txt <- paste0(" Categorical key variables have to be of type ",dQuote("factor"), " or type ", dQuote("integer"),". Please go back to the Microdata tab to convert the variables to the appropriate type.")
-    return(modalDialog(list(p(txt)), title="Error", footer=modalButton("Dismiss"), size="m", easyClose=TRUE, fade=TRUE))
-=======
     return(myErrBtn("tmp", label="Error: Selected categorical key variables are of type 'numeric' or 'character'"))
->>>>>>> c6a32ed8
   }
 
   # some selected numerical key-variables are factor or character
   ii <- which(useAsKeys=="Cont." & types%in%c("factor","character"))
   if (length(ii)>0) {
-<<<<<<< HEAD
-    txt <- paste0("Continuous key variables have to be of type ",dQuote("numeric")," or type ",dQuote("integer"),". Please go back to the Microdata tab to convert the variables to the appropriate type.")
-    return(modalDialog(list(p(txt)), title="Error", footer=modalButton("Dismiss"), size="m", easyClose=TRUE, fade=TRUE))
-=======
     return(myErrBtn("tmp", label="Error: Selected continous key variables are of type 'factor' or 'character'"))
->>>>>>> c6a32ed8
   }
 
   ## pram
@@ -595,24 +563,13 @@
   if (length(ii)>0) {
     # selected pram vars must not be key-vars
     if (any(useAsKeys[ii] %in% c("Cat.","Cont."))) {
-<<<<<<< HEAD
-      return(myErrBtn("tmp", label="Error: Selected pram variables are also key variables"))
-=======
       return(myErrBtn("tmp", label="Error: Selected pram variables are also key-variables"))
->>>>>>> c6a32ed8
     }
     if (any(useAsWeight[ii] == TRUE)) {
       return(myErrBtn("tmp", label="Error: Selected pram variable is also the weight variable"))
     }
     if (any(useAsClusterID[ii] == TRUE)) {
       return(myErrBtn("tmp", label="Error: Selected pram variable is also the cluster-id variable"))
-<<<<<<< HEAD
-    }
-    kk <- which(types[ii] != "factor")
-    if (length(kk)>0) {
-      return(myErrBtn("tmp", label="Error: Selected pram variable(s) must be of type 'factor'"))
-=======
->>>>>>> c6a32ed8
     }
   }
 
@@ -663,12 +620,9 @@
     if (any(useAsClusterID[ii]==TRUE)) {
       return(myErrBtn("tmp", label="Error: Variables that should be deleted must not be the cluster-id variable"))
     }
-<<<<<<< HEAD
-=======
     if (any(useAsStrata[ii]==TRUE)) {
       return(myErrBtn("tmp", label="Error: Variables that should be deleted must not be strata variables"))
     }
->>>>>>> c6a32ed8
   }
   btn <- myActionButton("btn_setup_sdc",label=("Setup SDC Problem"), "primary")
   fluidRow(column(12, div(btn, align="center")))
@@ -757,10 +711,7 @@
 })
 
 output$ui_sdcObj_create <- renderUI({
-<<<<<<< HEAD
-=======
   sel_infov <- selectInput("sel_infov", label=h4("Select variable to show information"), choices=allVars(), selected=input$sel_infov, width="100%")
->>>>>>> c6a32ed8
   out <- fluidRow(
     column(8, div(style='padding-right: 15px;height: 550px; overflow-y: scroll',uiOutput("ui_sdcObj_create1")), uiOutput("setup_moreparams"), uiOutput("setupbtn")),
     column(4, uiOutput("sel_sdc_infovar"), uiOutput("ui_sdcObj_info"), align="center")
