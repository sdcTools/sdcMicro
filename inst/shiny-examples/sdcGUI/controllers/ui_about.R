# output$pkg_status <- renderUI({
#   s <- obj$pkg_status
#   if (s$isOk==TRUE) {
#    return(fluidRow(
#      column(12, p("sdcMicro is running in version",code(s$cranV),"and is up-to date!"),align="center")
#    ))
#   } else {
#    return(fluidRow(
#      column(12, p("Your version of sdcMicro is non-running the latest CRAN-version which is",code(paste0(s$cranV,".")),"Please update the package!"),align="center")
#    ))
#   }
# })

output$btn_update_export_path <- renderUI({
  if (is.null(input$path_export_data)) {
    return(NULL)
  }
  if (input$path_export_data=="") {
    return(NULL)
  }
  if (!dir.exists(input$path_export_data)) {
    return(myActionButton("btn_update_export_path_xxx", "The specified directory does not exist, thus the path can't be updated", btn.style="danger"))
  }
  if (file.access(input$path_export_data, mode=2)!=0) {
    return(myActionButton("btn_update_export_path_xxx", "The specified directory is not writeable, thus the path can't be updated!", btn.style="danger"))
  }
  return(myActionButton("btn_update_export_path", "Update the current output path", btn.style="primary"))
})

observeEvent(input$btn_update_export_path, {
  obj$path_export <- input$path_export_data
})

output$stop_btn <- renderUI({
  btn <- bsButton("stop_sdcGUI", label="Stop the GUI", style="primary", size="extra-small",
   onclick="setTimeout(function(){window.close();},500);")
  btn
})
observeEvent(input$stop_sdcGUI,{
  res <- reactiveValuesToList(obj)
  res <- res[c("inputdata","sdcObj")]
  stopApp(invisible(res))
})

output$ui_about <- renderUI({
<<<<<<< HEAD
  #out <- list(out, uiOutput("pkg_status"))
  out <- fluidRow(
    column(12, h4("sdcGUI", align="center")),
    column(12, p("This is the graphical user interface of",code("sdcMicro"),"that allows to anonymize microdata even in the case that you are not an
      expert in the",code("R"),"programming language."), align="center")
=======
  fluidRow(
    column(12, h4("About the Interface", align="center")),
    column(12, p("Some information about",code("sdcMicro"),"and how to use this graphical interface."), align="center"),
    column(12, h4("Help"), align="center"),
    column(12, p("Link to GUI-Tutorial"), align="center"),
    column(12, p("Link to GUI-Tutorial"), align="center"),
    column(12, p("If you already have an sdcProblem that was exported from the GUI, you can upload it in Tab",code("Reproducibility"),"."), align="center")
>>>>>>> c6a32ed8
  )
  out <- list(out, fluidRow(
    column(12, p("Detailed information on how to use this graphical user-interface (UI) can be found in a vignette that is included in",code("sdcMicro"),".
    You can read the vignette by typing",code('vignette("sdcGUI", package="sdcMicro")'),"into your",code("R"),"prompt."), align="center")
  ))

  if (is.null(inputdata())) {
    btn <- bsButton(paste0("btn_a_micro_ui_about"), label=("this button"), style="primary", size="extra-small")
    btn_pi <- bsButton(paste0("nodata_script_about"), label=("here"), style="primary", size="extra-small")

    txt_start <- paste0("To get started, you need to upload some micro data to the GUI. You can do so by clicking on ",btn,". ")
    txt_start <- paste0(txt_start, "Alternatively, you can also upload a previously saved problem instance by clicking ",btn_pi,".")
    out <- list(out, fluidRow(
      column(12, h4("Getting started"), align="center"),
      column(12, p(HTML(txt_start)), align="center")
    ))
  }

  pp <- textInput("path_export_data", label=h5("Enter a directory where any exported files (data, script, problem instances) should be saved to"),
    placeholder=paste("e.g:", obj$path_export), width="50%")
  stop_btn <- bsButton("stop_sdcGUI", label="Stop the GUI", style="primary", size="extra-small", onclick="setTimeout(function(){window.close();},500);")
  out <- list(out, fluidRow(
    column(12, h4("Settings"), align="center"),
    column(12, h5("Set storage path"), align="center"),
    column(12, p("Below you can change the default path, where all output from the GUI will be saved. You can change this path any time
      later as well by returing to this tab."),align="center"),
    column(12, p("Currently, all output, such as anonymized data, scripts and reports, will be saved to",code(obj$path_export),"."), align="center"),
    column(12, pp, align="center"),
    column(12, uiOutput("btn_update_export_path"), align="center"),
    column(12, h5("Stop the interface"), align="center"),
    column(12, p("By clicking on", stop_btn,", you can stop the the graphical user interface at any time during the anonymization process.
      If you have started the interface as",code('x <- sdcGUI()'),",",code("x"),
      "will contain the micro data and the sdc problem at the state just before stopping the GUI."), align="center"),
    column(12, h5("Restart the interface"), align="center"),
    column(12, p("Should you accidentally close this browser window, you can open your current problem instance by entering the local IP address
      specified in the",code("R"),"console in which you started the GUI. The address starts with", code("http://127.0.0.1:"), ". You
      can also use the refresh button of your browser in case the GUI freezes."), align="center")
  ))

  out <- list(out, fluidRow(
    column(12, h4("Contact and Feedback"), align="center"),
    column(12, p("In case you have any suggestions or bug reports, please file an issue at the",
      tags$a("Issue tracker", href="https://www.github.com/alexkowa/sdcMicro/issues", target="_blank"),"in our",
      tags$a("github repo", href="https://www.github.com/alexkowa/sdcMicro", target="_blank"),"."), align="center")
  ))
  out
})<|MERGE_RESOLUTION|>--- conflicted
+++ resolved
@@ -43,13 +43,6 @@
 })
 
 output$ui_about <- renderUI({
-<<<<<<< HEAD
-  #out <- list(out, uiOutput("pkg_status"))
-  out <- fluidRow(
-    column(12, h4("sdcGUI", align="center")),
-    column(12, p("This is the graphical user interface of",code("sdcMicro"),"that allows to anonymize microdata even in the case that you are not an
-      expert in the",code("R"),"programming language."), align="center")
-=======
   fluidRow(
     column(12, h4("About the Interface", align="center")),
     column(12, p("Some information about",code("sdcMicro"),"and how to use this graphical interface."), align="center"),
@@ -57,7 +50,6 @@
     column(12, p("Link to GUI-Tutorial"), align="center"),
     column(12, p("Link to GUI-Tutorial"), align="center"),
     column(12, p("If you already have an sdcProblem that was exported from the GUI, you can upload it in Tab",code("Reproducibility"),"."), align="center")
->>>>>>> c6a32ed8
   )
   out <- list(out, fluidRow(
     column(12, p("Detailed information on how to use this graphical user-interface (UI) can be found in a vignette that is included in",code("sdcMicro"),".
