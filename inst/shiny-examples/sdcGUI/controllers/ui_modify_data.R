--- conflicted
+++ resolved
@@ -288,10 +288,6 @@
   helptxt <- paste(helptxt, "By default the variable name of the stratification variable consists of the variable names separated by  '_' . You can also specify")
   helptxt <- paste(helptxt, "the variable name by typing it into the text field. The new variable is added to the loaded micro data set and will be exported.")
   out <- fluidRow(
-<<<<<<< HEAD
-    column(12, h4("Create a stratification variable"), align="center"),
-    column(12, p(helptxt), align="center"))
-=======
     column(12, h4("Create a stratification variable", align="center")),
     column(12, p("This method allows to",tags$i("chain together"),"values of two
       or more variables which will be separated by",code("_"),". You can also specify the variable name by typing
@@ -301,9 +297,8 @@
   out <- list(out, fluidRow(
     column(6, p(sel, align="center")),
     column(6, p(txtval, align="center"))))
->>>>>>> c6a32ed8
-
-  out <- list(out, fluidRow(
+
+	out <- list(out, fluidRow(
     column(6, uiOutput("sel_genstrata"), align="center"),
     column(6, uiOutput("vname_genstrata"), align="center")))
   out <- list(out, uiOutput("btn_genstrata"))
