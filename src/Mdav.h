/**
 * MDAV [Fixed length Micro-aggregation]
 *
 * copyright: Organisation For Economic Co-Operation And Development
 * adapted for R usage by Alexander Kowarik, data-analysis OG
 *
 *  This program is free software; you can redistribute it and/or modify it under the terms of the
 *  GNU Lesser General Public License as published by the Free Software Foundation; either version
 *  2.1 of the License, or (at your option) any later version.
 *
 *  This program is distributed in the hope that it will be useful, but WITHOUT ANY WARRANTY;
 *  without even the implied warranty of MERCHANTABILITY or FITNESS FOR A PARTICULAR PURPOSE.
 *  See the GNU Lesser General Public License for more details.
 *
 *  The full text of the license is available at http://www.gnu.org/copyleft/lesser.html
 */

//* ======================================================================== *
//*                           Enum & Globals
//* ======================================================================== *

#pragma once

#include "Framework.h"

//Mdav
enum{
   es_NbHashBitXX  = 16,
   es_NbHashListXX = 1 << es_NbHashBitXX
 };

typedef double TData;
typedef float TDist;
inline int g_NbRow, g_NbVar, g_K;
inline TData g_MissingValue = -1.0f;
inline TData *g_pWeight = NULL;
inline TDist *g_pMissingValueDist = NULL;


#define es_Var_Type e_Var_Double    //Important: es_Var_Type much match TData..!

inline TDist DistXX(TData *Valuevs, TData *pT)
{
  TDist Dist = 0.0;
    ForLoopD (i, g_NbVar){
      TData Value = Valuevs[i];//GetValue(i, s);

      if ((Value == g_MissingValue) ^ (pT[i] == g_MissingValue)){
        Dist += g_pMissingValueDist[i];
      }else{
        Dist += (TDist) (Squared(Value - pT[i]) * g_pWeight[i]);
      }
    }
  return Dist;
}


inline TDist Dist(TData *Value1v, TData *Value2v)
{
  TDist Dist = 0.0;
  ForLoopD (i,g_NbVar){
    TData Value1 = Value1v[i],
        Value2 = Value2v[i];

    if ((Value1 == g_MissingValue) ^ (Value2 == g_MissingValue)){
      Dist += g_pMissingValueDist[i];
    }else{
      Dist += (TDist) (Squared(Value1 - Value2) * g_pWeight[i]);
    }
  }

  return Dist;
}

inline void AddRow(TData *pTotal, TData *Value1v, int *pNbNonMissingValue)
{
    ForLoopD (j, g_NbVar){
      TData Value = Value1v[j];//GetValue(j, Row);

      if (Value != g_MissingValue){
        pTotal[j] += Value;
        ++pNbNonMissingValue[j];
      }
    }
<<<<<<< HEAD
}
/*MAIN RCPP Program*/

// [[Rcpp::export]]
RcppExport SEXP Mdav(SEXP data,SEXP data2,SEXP g_MissingValue_R,SEXP weights_R,SEXP g_K_R) {
  BEGIN_RCPP
  Rcpp::NumericMatrix Mat(data);  // creates Rcpp matrix from SEXP
  Rcpp::NumericMatrix Res(data2); // creates Rcpp matrix from SEXP
//  Rcpp::NumericMatrix DD(dists); // creates Rcpp matrix from SEXP
  Rcpp::NumericVector weights(weights_R); // creates Rcpp matrix from SEXP
  g_K = Rcpp::as<int>(g_K_R);
  g_NbRow = Mat.rows();
  g_NbVar = Mat.cols();
  int i, j, k, l,ii,
  FirstIndex = 0,NbRowLeft = g_NbRow,
  *pNextIndex = new int[g_NbRow], // To link the Rows that are still not averaged
  *pPrevIndex = new int[g_NbRow],
  *pNextInHash = new int[g_NbRow],  // To link the Rows for the Hash sorting
  *pNbNonMissingValue = new int[g_NbVar];
  int HashList[es_NbHashListXX];
  TData *pCenter = new TData[g_NbVar];
  TDist *pDist = new TDist[g_NbRow];
  TData *pVar1 = new TData[g_NbVar];
  TData *pVar2 = new TData[g_NbVar];
  g_pWeight = new TData[g_NbVar];
  g_pMissingValueDist = new TDist[g_NbVar];
  float g_MissingValue_temp=Rcpp::as<float>(g_MissingValue_R);
  g_MissingValue=g_MissingValue_temp;
  ForLoop (i, g_NbVar){
      g_pWeight[i] = 1;
  }
  //=== Compute Var Variances & Divide Weight by them
  ForLoop (i, g_NbVar){
    //=== Compute Average & Squared Sum
    double Avr = 0.0,
      SquaredSum = 0.0;
    int NbNonMissingRow = 0;
    TData MinV = 0.0, MaxV = 0.0;
    BOOL First = TRUE;
    
    ForLoop (j, g_NbRow){
      TData Value = Mat(j, i);
      
      if (Value == g_MissingValue){
            continue;
      }
      if (First){
        MinV = MaxV = Value;
        First = FALSE;
      }else{
        MinV = Min(MinV, Value);
        MaxV = Max(MaxV, Value);
      }
      ++NbNonMissingRow;
      Avr += Value;
      SquaredSum += Squared(Value);
    }
    
    if (NbNonMissingRow){
      Avr /= NbNonMissingRow;
      SquaredSum /= NbNonMissingRow;
    }
    double Variance = SquaredSum - Squared(Avr);
    if (Variance){
      g_pWeight[i] /= Variance;
    }
    g_pMissingValueDist[i] = (TDist) (Squared(MaxV - MinV) * g_pWeight[i]);
  }


  //=== Build list of active Rows
  ForLoop (i, g_NbRow-1){
    pNextIndex[i] = i + 1;
  }
  pNextIndex[g_NbRow-1] = -1;

  ForLoop (i, g_NbRow-1){
    pPrevIndex[i+1] = i;
  }
  pPrevIndex[0] = -1;

    //=== Core Loop: It always removes to groups of observations of size k therefore it has to stop, when only NbRowLeft-g_K*2>=g_K
  int Loop = 1;
  Loop = Loop - 1; // to avoid notes on CRAN checks;
  int ngroups; // ngroups introduced to fix the bug that groups smaller than k remain in the last aggregation step after the while loop
//  while (NbRowLeft- g_K * 2>=g_K)
  while(NbRowLeft- g_K >=g_K)
  {
    if(NbRowLeft- g_K * 2<g_K)
      ngroups=1;
    else
      ngroups=2;
//    Rprintf("NbRowLeft %d \n",NbRowLeft);
//    Rprintf("g_K %d \n \n",g_K);
    ++Loop;
    //=== Calculate Center
    ClearMemT(pCenter, g_NbVar);
    ClearMemT(pNbNonMissingValue, g_NbVar);

    for (i = FirstIndex; i >= 0; i = pNextIndex[i]){
      ForLoop (ii, g_NbVar){
                pVar1[ii]=Mat(i,ii);
      }
      AddRow(pCenter, pVar1, pNbNonMissingValue);
    }

    ForLoop (j, g_NbVar){
      if (pNbNonMissingValue[j])
        pCenter[j] /= pNbNonMissingValue[j];
      else
        pCenter[j] = g_MissingValue;

    }

      //=== Find Farthest Row from Center
    int CurrentFarthest = FirstIndex;

//    k = 0;

    for (i = FirstIndex; i >= 0; i = pNextIndex[i]){
      ForLoop (ii, g_NbVar){
          pVar1[ii]=Mat(i,ii);
      }
      pDist[i] = DistXX(pVar1, pCenter);
      if (pDist[i] > pDist[CurrentFarthest])
        CurrentFarthest = i;

//      ++k;
    }

//    ASSERT(k == NbRowLeft);

      // Find the K closest rows & average them, both from Farthest Row & Opposite Farthest Row
    ForLoop (l, ngroups){
        //=== Calculate Distances from Farthest Row
      int Farthest = FirstIndex, Closest = FirstIndex;

      for (i = FirstIndex; i >= 0; i = pNextIndex[i]){
        ForLoop (ii, g_NbVar){
            pVar1[ii]=Mat(i,ii);
            pVar2[ii]=Mat(CurrentFarthest,ii);
        }
        pDist[i] = Dist(pVar1, pVar2);
        if (pDist[i] > pDist[Farthest])
          Farthest = i;
        else if (pDist[i] < pDist[Closest])
          Closest = i;
      }

      CurrentFarthest = Farthest;


        //=== Hash Sort from Closest to Farthest
      TDist MinD = pDist[Closest];
      TDist DeltaD = pDist[Farthest] - MinD;

      if (!DeltaD)
        ++DeltaD;
      DeltaD *= (es_NbHashListXX + 1.0) / es_NbHashListXX;

      ClearMemV(HashList, -1);

      for (i = FirstIndex; i >= 0; i = pNextIndex[i]){
        TDist Dist = pDist[i];
        int HashIndex = (int) (es_NbHashListXX * (Dist - MinD) / DeltaD);

        int Index = HashList[HashIndex];

        if (Index >= 0 && pDist[Index] < Dist){
          while (pNextInHash[Index] >= 0 && pDist[pNextInHash[Index]] < Dist){
            Index = pNextInHash[Index];
          }

          int NextIndex = pNextInHash[Index];
          pNextInHash[Index] = i;
          pNextInHash[i] = NextIndex;
        }else{
          pNextInHash[i] = Index;
          HashList[HashIndex] = i;
        }
      }

        //=== Get the K closest Rows, average them & remove them from the set
      ClearMemT(pCenter, g_NbVar);
      ClearMemT(pNbNonMissingValue, g_NbVar);
      k = 0;

      ForLoop (i, es_NbHashListXX){
        int Index = HashList[i];

        while (Index >= 0){
          ForLoop (ii, g_NbVar){
                    pVar1[ii]=Mat(Index,ii);
          }
          AddRow(pCenter, pVar1, pNbNonMissingValue);
          ++k;
          if (k >= g_K){
            i = es_NbHashListXX;
            break;
          }

          Index = pNextInHash[Index];
        }
      }

      ForLoop (j, g_NbVar){
        if (pNbNonMissingValue[j])
          pCenter[j] /= pNbNonMissingValue[j];
        else
          pCenter[j] = g_MissingValue;
      }

      k = 0;

      ForLoop (i, es_NbHashListXX){
        int Index = HashList[i];

        while (Index >= 0){

          ForLoop (j, g_NbVar){
            Res(Index,j)=pCenter[j];
          }

            //=== Remove from List
          if (FirstIndex == Index)
            FirstIndex = pNextIndex[Index];

          if (pPrevIndex[Index] >= 0)
            pNextIndex[pPrevIndex[Index]] = pNextIndex[Index];

          if (pNextIndex[Index] >= 0)
            pPrevIndex[pNextIndex[Index]] = pPrevIndex[Index];

          ++k;
          if (k >= g_K)
          {
            i = es_NbHashListXX;
            break;
          }

          Index = pNextInHash[Index];
        }
      }

    }

    NbRowLeft -= g_K * ngroups;

  }
  if (NbRowLeft)
  {
//    Rprintf("FINAL NbRowLeft %d \n",NbRowLeft);
    ClearMemT(pCenter, g_NbVar);
    ClearMemT(pNbNonMissingValue, g_NbVar);

    k = 0;

    for (i = FirstIndex; i >= 0; i = pNextIndex[i])
    {
      ForLoop (ii, g_NbVar){
                pVar1[ii]=Mat(i,ii);
      }
      AddRow(pCenter, pVar1, pNbNonMissingValue);
      ++k;
    }

    ForLoop (j, g_NbVar){
      if (pNbNonMissingValue[j]){
        pCenter[j] /= NbRowLeft;
      }else{
        pCenter[j] = g_MissingValue;
      }
    }

    for (i = FirstIndex; i >= 0; i = pNextIndex[i]){
      ForLoop (j, g_NbVar){
        Res(i, j )=pCenter[j];
      }
    }
  }
//  /*funktionieren distanzen?!??!*/
//  ForLoop(i,g_NbRow){
//  ForLoopD(iii,g_NbRow){
//  ForLoop (ii, g_NbVar){
//      pVar1[ii]=Mat(i,ii);
//      pVar2[ii]=Mat(iii,ii);
//  }
//  DD(i,iii) = Dist(pVar1, pVar2);
//  }
//  }


  //=== Uninit
  CleanDeleteT(g_pMissingValueDist);
  CleanDeleteT(g_pWeight);
  CleanDeleteT(pNextIndex);
  CleanDeleteT(pPrevIndex);
  CleanDeleteT(pNextInHash);
  CleanDeleteT(pCenter);
  CleanDeleteT(pDist);
  CleanDeleteT(pVar1);
  CleanDeleteT(pVar2);
  CleanDeleteT(pNbNonMissingValue);
  return Rcpp::List::create(
      Rcpp::Named( "Res" ) = Res
  ) ;
//  return Rcpp::List::create(
//        Rcpp::Named( "DD" ) = DD
//    ) ;

  END_RCPP
}

=======
}
>>>>>>> 57e14436
<|MERGE_RESOLUTION|>--- conflicted
+++ resolved
@@ -82,320 +82,4 @@
         ++pNbNonMissingValue[j];
       }
     }
-<<<<<<< HEAD
-}
-/*MAIN RCPP Program*/
-
-// [[Rcpp::export]]
-RcppExport SEXP Mdav(SEXP data,SEXP data2,SEXP g_MissingValue_R,SEXP weights_R,SEXP g_K_R) {
-  BEGIN_RCPP
-  Rcpp::NumericMatrix Mat(data);  // creates Rcpp matrix from SEXP
-  Rcpp::NumericMatrix Res(data2); // creates Rcpp matrix from SEXP
-//  Rcpp::NumericMatrix DD(dists); // creates Rcpp matrix from SEXP
-  Rcpp::NumericVector weights(weights_R); // creates Rcpp matrix from SEXP
-  g_K = Rcpp::as<int>(g_K_R);
-  g_NbRow = Mat.rows();
-  g_NbVar = Mat.cols();
-  int i, j, k, l,ii,
-  FirstIndex = 0,NbRowLeft = g_NbRow,
-  *pNextIndex = new int[g_NbRow], // To link the Rows that are still not averaged
-  *pPrevIndex = new int[g_NbRow],
-  *pNextInHash = new int[g_NbRow],  // To link the Rows for the Hash sorting
-  *pNbNonMissingValue = new int[g_NbVar];
-  int HashList[es_NbHashListXX];
-  TData *pCenter = new TData[g_NbVar];
-  TDist *pDist = new TDist[g_NbRow];
-  TData *pVar1 = new TData[g_NbVar];
-  TData *pVar2 = new TData[g_NbVar];
-  g_pWeight = new TData[g_NbVar];
-  g_pMissingValueDist = new TDist[g_NbVar];
-  float g_MissingValue_temp=Rcpp::as<float>(g_MissingValue_R);
-  g_MissingValue=g_MissingValue_temp;
-  ForLoop (i, g_NbVar){
-      g_pWeight[i] = 1;
-  }
-  //=== Compute Var Variances & Divide Weight by them
-  ForLoop (i, g_NbVar){
-    //=== Compute Average & Squared Sum
-    double Avr = 0.0,
-      SquaredSum = 0.0;
-    int NbNonMissingRow = 0;
-    TData MinV = 0.0, MaxV = 0.0;
-    BOOL First = TRUE;
-    
-    ForLoop (j, g_NbRow){
-      TData Value = Mat(j, i);
-      
-      if (Value == g_MissingValue){
-            continue;
-      }
-      if (First){
-        MinV = MaxV = Value;
-        First = FALSE;
-      }else{
-        MinV = Min(MinV, Value);
-        MaxV = Max(MaxV, Value);
-      }
-      ++NbNonMissingRow;
-      Avr += Value;
-      SquaredSum += Squared(Value);
-    }
-    
-    if (NbNonMissingRow){
-      Avr /= NbNonMissingRow;
-      SquaredSum /= NbNonMissingRow;
-    }
-    double Variance = SquaredSum - Squared(Avr);
-    if (Variance){
-      g_pWeight[i] /= Variance;
-    }
-    g_pMissingValueDist[i] = (TDist) (Squared(MaxV - MinV) * g_pWeight[i]);
-  }
-
-
-  //=== Build list of active Rows
-  ForLoop (i, g_NbRow-1){
-    pNextIndex[i] = i + 1;
-  }
-  pNextIndex[g_NbRow-1] = -1;
-
-  ForLoop (i, g_NbRow-1){
-    pPrevIndex[i+1] = i;
-  }
-  pPrevIndex[0] = -1;
-
-    //=== Core Loop: It always removes to groups of observations of size k therefore it has to stop, when only NbRowLeft-g_K*2>=g_K
-  int Loop = 1;
-  Loop = Loop - 1; // to avoid notes on CRAN checks;
-  int ngroups; // ngroups introduced to fix the bug that groups smaller than k remain in the last aggregation step after the while loop
-//  while (NbRowLeft- g_K * 2>=g_K)
-  while(NbRowLeft- g_K >=g_K)
-  {
-    if(NbRowLeft- g_K * 2<g_K)
-      ngroups=1;
-    else
-      ngroups=2;
-//    Rprintf("NbRowLeft %d \n",NbRowLeft);
-//    Rprintf("g_K %d \n \n",g_K);
-    ++Loop;
-    //=== Calculate Center
-    ClearMemT(pCenter, g_NbVar);
-    ClearMemT(pNbNonMissingValue, g_NbVar);
-
-    for (i = FirstIndex; i >= 0; i = pNextIndex[i]){
-      ForLoop (ii, g_NbVar){
-                pVar1[ii]=Mat(i,ii);
-      }
-      AddRow(pCenter, pVar1, pNbNonMissingValue);
-    }
-
-    ForLoop (j, g_NbVar){
-      if (pNbNonMissingValue[j])
-        pCenter[j] /= pNbNonMissingValue[j];
-      else
-        pCenter[j] = g_MissingValue;
-
-    }
-
-      //=== Find Farthest Row from Center
-    int CurrentFarthest = FirstIndex;
-
-//    k = 0;
-
-    for (i = FirstIndex; i >= 0; i = pNextIndex[i]){
-      ForLoop (ii, g_NbVar){
-          pVar1[ii]=Mat(i,ii);
-      }
-      pDist[i] = DistXX(pVar1, pCenter);
-      if (pDist[i] > pDist[CurrentFarthest])
-        CurrentFarthest = i;
-
-//      ++k;
-    }
-
-//    ASSERT(k == NbRowLeft);
-
-      // Find the K closest rows & average them, both from Farthest Row & Opposite Farthest Row
-    ForLoop (l, ngroups){
-        //=== Calculate Distances from Farthest Row
-      int Farthest = FirstIndex, Closest = FirstIndex;
-
-      for (i = FirstIndex; i >= 0; i = pNextIndex[i]){
-        ForLoop (ii, g_NbVar){
-            pVar1[ii]=Mat(i,ii);
-            pVar2[ii]=Mat(CurrentFarthest,ii);
-        }
-        pDist[i] = Dist(pVar1, pVar2);
-        if (pDist[i] > pDist[Farthest])
-          Farthest = i;
-        else if (pDist[i] < pDist[Closest])
-          Closest = i;
-      }
-
-      CurrentFarthest = Farthest;
-
-
-        //=== Hash Sort from Closest to Farthest
-      TDist MinD = pDist[Closest];
-      TDist DeltaD = pDist[Farthest] - MinD;
-
-      if (!DeltaD)
-        ++DeltaD;
-      DeltaD *= (es_NbHashListXX + 1.0) / es_NbHashListXX;
-
-      ClearMemV(HashList, -1);
-
-      for (i = FirstIndex; i >= 0; i = pNextIndex[i]){
-        TDist Dist = pDist[i];
-        int HashIndex = (int) (es_NbHashListXX * (Dist - MinD) / DeltaD);
-
-        int Index = HashList[HashIndex];
-
-        if (Index >= 0 && pDist[Index] < Dist){
-          while (pNextInHash[Index] >= 0 && pDist[pNextInHash[Index]] < Dist){
-            Index = pNextInHash[Index];
-          }
-
-          int NextIndex = pNextInHash[Index];
-          pNextInHash[Index] = i;
-          pNextInHash[i] = NextIndex;
-        }else{
-          pNextInHash[i] = Index;
-          HashList[HashIndex] = i;
-        }
-      }
-
-        //=== Get the K closest Rows, average them & remove them from the set
-      ClearMemT(pCenter, g_NbVar);
-      ClearMemT(pNbNonMissingValue, g_NbVar);
-      k = 0;
-
-      ForLoop (i, es_NbHashListXX){
-        int Index = HashList[i];
-
-        while (Index >= 0){
-          ForLoop (ii, g_NbVar){
-                    pVar1[ii]=Mat(Index,ii);
-          }
-          AddRow(pCenter, pVar1, pNbNonMissingValue);
-          ++k;
-          if (k >= g_K){
-            i = es_NbHashListXX;
-            break;
-          }
-
-          Index = pNextInHash[Index];
-        }
-      }
-
-      ForLoop (j, g_NbVar){
-        if (pNbNonMissingValue[j])
-          pCenter[j] /= pNbNonMissingValue[j];
-        else
-          pCenter[j] = g_MissingValue;
-      }
-
-      k = 0;
-
-      ForLoop (i, es_NbHashListXX){
-        int Index = HashList[i];
-
-        while (Index >= 0){
-
-          ForLoop (j, g_NbVar){
-            Res(Index,j)=pCenter[j];
-          }
-
-            //=== Remove from List
-          if (FirstIndex == Index)
-            FirstIndex = pNextIndex[Index];
-
-          if (pPrevIndex[Index] >= 0)
-            pNextIndex[pPrevIndex[Index]] = pNextIndex[Index];
-
-          if (pNextIndex[Index] >= 0)
-            pPrevIndex[pNextIndex[Index]] = pPrevIndex[Index];
-
-          ++k;
-          if (k >= g_K)
-          {
-            i = es_NbHashListXX;
-            break;
-          }
-
-          Index = pNextInHash[Index];
-        }
-      }
-
-    }
-
-    NbRowLeft -= g_K * ngroups;
-
-  }
-  if (NbRowLeft)
-  {
-//    Rprintf("FINAL NbRowLeft %d \n",NbRowLeft);
-    ClearMemT(pCenter, g_NbVar);
-    ClearMemT(pNbNonMissingValue, g_NbVar);
-
-    k = 0;
-
-    for (i = FirstIndex; i >= 0; i = pNextIndex[i])
-    {
-      ForLoop (ii, g_NbVar){
-                pVar1[ii]=Mat(i,ii);
-      }
-      AddRow(pCenter, pVar1, pNbNonMissingValue);
-      ++k;
-    }
-
-    ForLoop (j, g_NbVar){
-      if (pNbNonMissingValue[j]){
-        pCenter[j] /= NbRowLeft;
-      }else{
-        pCenter[j] = g_MissingValue;
-      }
-    }
-
-    for (i = FirstIndex; i >= 0; i = pNextIndex[i]){
-      ForLoop (j, g_NbVar){
-        Res(i, j )=pCenter[j];
-      }
-    }
-  }
-//  /*funktionieren distanzen?!??!*/
-//  ForLoop(i,g_NbRow){
-//  ForLoopD(iii,g_NbRow){
-//  ForLoop (ii, g_NbVar){
-//      pVar1[ii]=Mat(i,ii);
-//      pVar2[ii]=Mat(iii,ii);
-//  }
-//  DD(i,iii) = Dist(pVar1, pVar2);
-//  }
-//  }
-
-
-  //=== Uninit
-  CleanDeleteT(g_pMissingValueDist);
-  CleanDeleteT(g_pWeight);
-  CleanDeleteT(pNextIndex);
-  CleanDeleteT(pPrevIndex);
-  CleanDeleteT(pNextInHash);
-  CleanDeleteT(pCenter);
-  CleanDeleteT(pDist);
-  CleanDeleteT(pVar1);
-  CleanDeleteT(pVar2);
-  CleanDeleteT(pNbNonMissingValue);
-  return Rcpp::List::create(
-      Rcpp::Named( "Res" ) = Res
-  ) ;
-//  return Rcpp::List::create(
-//        Rcpp::Named( "DD" ) = DD
-//    ) ;
-
-  END_RCPP
-}
-
-=======
-}
->>>>>>> 57e14436
+}