#include <R.h>
#include <Rinternals.h>
#include <stdlib.h> // for NULL
#include <R_ext/Rdynload.h>

/* FIXME:
   Check these declarations against the C/Fortran source code.
*/

/* .Call calls */
extern SEXP LocalRecProg_cpp(SEXP, SEXP, SEXP, SEXP, SEXP, SEXP, SEXP, SEXP, SEXP);
extern SEXP Mdav(SEXP, SEXP, SEXP, SEXP, SEXP);
extern SEXP RankSwap(SEXP, SEXP, SEXP, SEXP, SEXP, SEXP, SEXP, SEXP, SEXP);
<<<<<<< HEAD
extern SEXP Suda2(SEXP, SEXP, SEXP, SEXP, SEXP);
extern SEXP gowerD_cpp(SEXP, SEXP, SEXP, SEXP, SEXP, SEXP);
=======
extern SEXP Suda2(SEXP, SEXP, SEXP, SEXP);
>>>>>>> d26d8f6b
extern SEXP measure_hierachical(SEXP);
extern SEXP measure_risk_cpp(SEXP, SEXP, SEXP, SEXP, SEXP, SEXP);
extern SEXP measure_threshold(SEXP, SEXP);
extern SEXP _sdcMicro_cpp_calcSuppInds(SEXP, SEXP, SEXP);

static const R_CallMethodDef CallEntries[] = {
    {"LocalRecProg_cpp",          (DL_FUNC) &LocalRecProg_cpp,          9},
    {"Mdav",                      (DL_FUNC) &Mdav,                      5},
    {"RankSwap",                  (DL_FUNC) &RankSwap,                  9},
<<<<<<< HEAD
    {"Suda2",                     (DL_FUNC) &Suda2,                     5},
    {"gowerD_cpp",                (DL_FUNC) &gowerD_cpp,                6},
=======
    {"Suda2",                     (DL_FUNC) &Suda2,                     4},
>>>>>>> d26d8f6b
    {"measure_hierachical",       (DL_FUNC) &measure_hierachical,       1},
    {"measure_risk_cpp",          (DL_FUNC) &measure_risk_cpp,          6},
    {"measure_threshold",         (DL_FUNC) &measure_threshold,         2},
    {"_sdcMicro_cpp_calcSuppInds", (DL_FUNC) &_sdcMicro_cpp_calcSuppInds, 3},
    {NULL, NULL, 0}
};

void R_init_sdcMicro(DllInfo *dll)
{
    R_registerRoutines(dll, NULL, CallEntries, NULL, NULL);
    R_useDynamicSymbols(dll, FALSE);
}<|MERGE_RESOLUTION|>--- conflicted
+++ resolved
@@ -11,12 +11,7 @@
 extern SEXP LocalRecProg_cpp(SEXP, SEXP, SEXP, SEXP, SEXP, SEXP, SEXP, SEXP, SEXP);
 extern SEXP Mdav(SEXP, SEXP, SEXP, SEXP, SEXP);
 extern SEXP RankSwap(SEXP, SEXP, SEXP, SEXP, SEXP, SEXP, SEXP, SEXP, SEXP);
-<<<<<<< HEAD
 extern SEXP Suda2(SEXP, SEXP, SEXP, SEXP, SEXP);
-extern SEXP gowerD_cpp(SEXP, SEXP, SEXP, SEXP, SEXP, SEXP);
-=======
-extern SEXP Suda2(SEXP, SEXP, SEXP, SEXP);
->>>>>>> d26d8f6b
 extern SEXP measure_hierachical(SEXP);
 extern SEXP measure_risk_cpp(SEXP, SEXP, SEXP, SEXP, SEXP, SEXP);
 extern SEXP measure_threshold(SEXP, SEXP);
@@ -26,12 +21,7 @@
     {"LocalRecProg_cpp",          (DL_FUNC) &LocalRecProg_cpp,          9},
     {"Mdav",                      (DL_FUNC) &Mdav,                      5},
     {"RankSwap",                  (DL_FUNC) &RankSwap,                  9},
-<<<<<<< HEAD
     {"Suda2",                     (DL_FUNC) &Suda2,                     5},
-    {"gowerD_cpp",                (DL_FUNC) &gowerD_cpp,                6},
-=======
-    {"Suda2",                     (DL_FUNC) &Suda2,                     4},
->>>>>>> d26d8f6b
     {"measure_hierachical",       (DL_FUNC) &measure_hierachical,       1},
     {"measure_risk_cpp",          (DL_FUNC) &measure_risk_cpp,          6},
     {"measure_threshold",         (DL_FUNC) &measure_threshold,         2},
