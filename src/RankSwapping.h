--- conflicted
+++ resolved
@@ -1,355 +1,350 @@
-/**
- * RankSwapping
- *
- * copyright: Organisation For Economic Co-Operation And Development
- * adapted for R usage by Alexander Kowarik, data-analysis OG
- *
- *  This program is free software; you can redistribute it and/or modify it under the terms of the
- *  GNU Lesser General Public License as published by the Free Software Foundation; either version
- *  2.1 of the License, or (at your option) any later version.
- *
- *  This program is distributed in the hope that it will be useful, but WITHOUT ANY WARRANTY;
- *  without even the implied warranty of MERCHANTABILITY or FITNESS FOR A PARTICULAR PURPOSE.
- *  See the GNU Lesser General Public License for more details.
- *
- *  The full text of the license is available at http://www.gnu.org/copyleft/lesser.html
- */
-<<<<<<< HEAD
-// [Rcpp::export]
-RcppExport SEXP RankSwap(SEXP data,SEXP data2,SEXP g_MissingValue_R,
-=======
-
-#include <Rcpp.h>
-using namespace Rcpp;
-
-// [[Rcpp::export]]
-List RankSwap(SEXP data,SEXP data2,SEXP g_MissingValue_R,
->>>>>>> 57e14436
-SEXP g_TopRatio_R,SEXP g_BottomRatio_R,SEXP g_K0_R,SEXP g_R0_R,SEXP g_P_R,SEXP seed_R) {
-  int i, j, k;
-  Rcpp::NumericMatrix Mat(data);  // creates Rcpp matrix from SEXP
-  Rcpp::NumericMatrix Res(data2); // creates Rcpp matrix from SEXP
-  int g_NbRow = Mat.rows();
-  int g_NbVar = Mat.cols();
-  int seed = Rcpp::as<int>(seed_R);
-
-  float g_TopRatio = Rcpp::as<double>(g_TopRatio_R);
-  float g_BottomRatio = Rcpp::as<double>(g_BottomRatio_R);
-  float g_K0 = Rcpp::as<double>(g_K0_R);
-  float g_R0 = Rcpp::as<double>(g_R0_R);
-  float g_P = Rcpp::as<double>(g_P_R);
-  if(seed==-1)
-    SetRandSeed(TimeGetMilliSecond());
-  else
-    SetRandSeed(seed);
-  double g_MissingValue = Rcpp::as<double>(g_MissingValue_R);
-  double *pNewValue = new double[g_NbRow],
-      *pOrderedValue = new double[g_NbRow];
-  double MinV=0 ,MaxV=0;
-  /*float g_TopRatio = 0.0f, g_BottomRatio = 0.0f,  g_R0 = -1.0f,g_K0 = -1.0f,  g_P = 0.0f;*/
-
-  int HashList[es_NbHashList+1];
-  int *pFromIndex = new int[g_NbRow],
-    *pIndexR = new int[g_NbRow],
-    *pListNext = new int[g_NbRow];
-  BOOL *pSwapFlag = new BOOL[g_NbRow],
-    *pOrderedSwapFlag = new BOOL[g_NbRow];
-  g_TopRatio = Bound(g_TopRatio * 0.01f, 0.0f, 1.0f);
-  g_BottomRatio = Bound(g_BottomRatio * 0.01f, 0.0f, 1.0f);
-  ForLoop (i, g_NbVar)
-  {
-    BOOL First = TRUE;
-    int NbMissing = 0;
-
-        //=== Clear SwapFlag & init NewValue
-    ClearMemT(pSwapFlag, g_NbRow);
-    ForLoop (j, g_NbRow)
-    {
-      double Value = Mat(j, i);
-      pNewValue[j] = Value;
-
-      if (Value != g_MissingValue)
-      {
-        if (First)
-        {
-          First = FALSE;
-          MinV = MaxV = Value;
-        }
-        else
-        {
-          MinV = Min(MinV, Value);
-          MaxV = Max(MaxV, Value);
-        }
-      }
-    }
-
-      // === Hash sort the data by Var_i from highest to lowest value
-      // (with missing value being the lowest value possible)
-    if (MaxV == MinV)
-      ++MaxV;
-
-    double DeltaV = MaxV - MinV;
-    DeltaV *= (es_NbHashList + 1.0) / es_NbHashList;
-
-//    ClearMemVT(pListNext, -1, g_NbRow);
-    ClearMemV(HashList, -1);
-    ForLoop (k, g_NbRow)
-    {
-      double Value = pNewValue[k];
-
-      if (Value == g_MissingValue)
-      {
-        pListNext[k] = HashList[es_NbHashList];
-        HashList[es_NbHashList] = k;
-        continue;
-      }
-
-      int HashIndex = (int) (es_NbHashList * (MaxV - Value) / DeltaV);
-
-      int Index = HashList[HashIndex];
-
-      if (Index >= 0 && pNewValue[Index] > Value)
-      {
-        while (pListNext[Index] >= 0 && pNewValue[pListNext[Index]] > Value)
-          Index = pListNext[Index];
-
-        int NextIndex = pListNext[Index];
-        pListNext[Index] = k;
-        pListNext[k] = NextIndex;
-      }
-      else
-      {
-        pListNext[k] = Index;
-        HashList[HashIndex] = k;
-      }
-    }
-
-    int OrderedIndex = 0;
-    ForLoop (k, es_NbHashList+1)
-    {
-      int Index = HashList[k];
-
-      while (Index >= 0)
-      {
-        pOrderedValue[OrderedIndex] = pNewValue[Index];
-        pFromIndex[OrderedIndex] = Index;
-
-        if (k == es_NbHashList)   // Flag missing as swapped
-        {
-          pSwapFlag[OrderedIndex] = TRUE;
-          ++NbMissing;
-        }
-
-        ++OrderedIndex;
-        Index = pListNext[Index];
-      }
-    }
-
-    ASSERT(OrderedIndex == g_NbRow);
-
-    Swap(pOrderedValue, pNewValue);
-
-      //=== Top and bottom code Var_i and then flag as swapped
-    int NbNonMissing = g_NbRow - NbMissing;
-    int Top = (int) (NbNonMissing * g_TopRatio),
-      Bottom = NbNonMissing - (int) floor(NbNonMissing * g_BottomRatio);
-
-        //=== Top coding
-    double Sum = 0.0;
-    First = TRUE;
-
-    ForLoop (j, Top)
-      Sum += pNewValue[j];
-
-    double TopValue = Top ? pNewValue[Top - 1] : pNewValue[Top],
-        Avr = Top ? Sum / Top : 0.0;
-
-    ForLoop (j, Top)
-    {
-      pNewValue[j] = Avr;
-      pSwapFlag[j] = TRUE;
-
-      if (First)
-      {
-        First = FALSE;
-        MinV = MaxV = Avr;
-      }
-      else
-      {
-        MinV = Min(MinV, Avr);
-        MaxV = Max(MaxV, Avr);
-      }
-    }
-
-         //=== Bottom coding
-    Sum = 0.0;
-    for (j = Bottom; j < NbNonMissing; ++j)
-      Sum += pNewValue[j];
-
-    double BottomValue = (NbNonMissing - Bottom) ? pNewValue[Bottom] : pNewValue[Bottom-1];
-    Avr = Sum ? Sum / (NbNonMissing - Bottom) : 0.0;
-
-    for (j = Bottom; j < NbNonMissing; ++j)
-    {
-      pNewValue[j] = Avr;
-      pSwapFlag[j] = TRUE;
-
-      if (First)
-      {
-        First = FALSE;
-        MinV = MaxV = Avr;
-      }
-      else
-      {
-        MinV = Min(MinV, Avr);
-        MaxV = Max(MaxV, Avr);
-      }
-    }
-
-      //=== Hash sort the data by SwapFlag & NewValue (from highest to lowest value)
-    if (MaxV == MinV)
-      ++MaxV;
-
-    DeltaV = MaxV - MinV;
-    DeltaV *= (es_NbHashList + 1.0) / es_NbHashList;
-
-//    ClearMemVT(pListNext, -1, g_NbRow);
-    ClearMemV(HashList, -1);
-
-    ForLoop (k, g_NbRow)
-    {
-      double Value = pNewValue[k];
-
-      if (Value == g_MissingValue)
-      {
-        pListNext[k] = HashList[es_NbHashList];
-        HashList[es_NbHashList] = k;
-        continue;
-      }
-
-      int HashIndex = ((int) (es_NbHashList * (MaxV - Value) / DeltaV)) >> 1;
-      if (pSwapFlag[k])
-        HashIndex |= 1 << (es_NbHashBit - 1);
-
-      int Index = HashList[HashIndex];
-
-      if (Index >= 0 && pNewValue[Index] > Value)
-      {
-        while (pListNext[Index] >= 0 && pNewValue[pListNext[Index]] > Value)
-          Index = pListNext[Index];
-
-        int NextIndex = pListNext[Index];
-        pListNext[Index] = k;
-        pListNext[k] = NextIndex;
-      }
-      else
-      {
-        pListNext[k] = Index;
-        HashList[HashIndex] = k;
-      }
-    }
-
-    OrderedIndex = 0;
-
-    ForLoop (k, es_NbHashList+1)
-    {
-      int Index = HashList[k];
-
-      while (Index >= 0)
-      {
-        pOrderedValue[OrderedIndex] = pNewValue[Index];
-        pIndexR[OrderedIndex] = pFromIndex[Index];
-        pOrderedSwapFlag[OrderedIndex] = pSwapFlag[Index];
-
-        ++OrderedIndex;
-        Index = pListNext[Index];
-      }
-    }
-
-    Swap(pOrderedValue, pNewValue);
-    Swap(pIndexR, pFromIndex);    // Use pIndexR to save the memory allocation of a 'pOrderedFromIndex'
-    Swap(pOrderedSwapFlag, pSwapFlag);
-
-      //=== Calculate some parameters
-    int NbSwapped = 0;
-
-    ForLoop (j, g_NbRow)
-      NbSwapped += pSwapFlag[j];
-
-    int NbNotSwapped = g_NbRow - NbSwapped;
-
-    Sum = 0.0;
-    double SumSquared = 0.0;
-
-    ForLoop (j, NbNotSwapped)
-    {
-      Sum += pNewValue[j];
-      SumSquared += Squared(pNewValue[j]);
-    }
-
-    Avr = NbNotSwapped ? Sum / NbNotSwapped : 0.0;
-    float Variance = (float) (NbNotSwapped ? SumSquared / NbNotSwapped - Squared(Avr) : 0.0f);
-//    float R0, K0, P;
-    float P;
-
-    double DeltaValue = Abs(BottomValue - TopValue);
-
-    if (g_R0 >= 0.0f)
-    {
-//      R0 = g_R0;
-//      K0 = (float) (Avr ? sqrt(3.0f / 4.0f * (1.0f - g_R0) * Variance) / Abs(Avr) : 0.0f);
-      P = (float) (DeltaValue ? sqrt(2.0f * Variance * (1.0f - g_R0)) / DeltaValue : 0.0f);
-    }
-    else if (g_K0 >= 0.0f)
-    {
-//      R0 = (float) (Variance ? (1.0f - 4.0f / 3.0f * Squared(Avr) * Squared(g_K0) / Variance) : 0.0f);
-//      K0 = g_K0;
-      P = (float) (DeltaValue ? sqrt(8.0f/3.0f) * g_K0 * Abs(Avr) / DeltaValue : 0.0f);
-    }
-    else
-    {
-//      K0 = (float) (Avr ? sqrt(3.0f/8.0f) * g_P * Abs(BottomValue - TopValue) / Abs(Avr) : 0.0f);
-//      R0 = (float) (Variance ? (1.0f - 0.5f * Squared((BottomValue - TopValue) * g_P )/ Variance) : 0.0f);
-      P = g_P;
-    }
-
-
-    ForLoop (j, NbNotSwapped)
-    {
-      if (pSwapFlag[j])
-        continue;
-
-      int r = Min(NbNotSwapped, (int) (j + NbNotSwapped * P)),
-        NbIndexR = 0;
-
-      for (k = j + 1; k < r; ++k)
-      {
-        if (!pSwapFlag[k])
-          pIndexR[NbIndexR++] = k;
-      }
-
-      if (NbIndexR)
-      {
-        int PrimeJ = pIndexR[Random(NbIndexR)];
-        Swap(pNewValue[j], pNewValue[PrimeJ]);
-        pSwapFlag[j] = pSwapFlag[PrimeJ] = TRUE;
-      }
-    }
-
-    ForLoop (j, g_NbRow)
-      Res(pFromIndex[j], i)=pNewValue[j];
-  }
-
-
-  CleanDeleteT(pFromIndex);
-  CleanDeleteT(pIndexR);
-  CleanDeleteT(pListNext);
-  CleanDeleteT(pNewValue);
-  CleanDeleteT(pOrderedValue);
-  CleanDeleteT(pSwapFlag);
-  CleanDeleteT(pOrderedSwapFlag);
-  return Rcpp::List::create(
-      Rcpp::Named( "Res" ) = Res
-  ) ;
-}
-
+/**
+ * RankSwapping
+ *
+ * copyright: Organisation For Economic Co-Operation And Development
+ * adapted for R usage by Alexander Kowarik, data-analysis OG
+ *
+ *  This program is free software; you can redistribute it and/or modify it under the terms of the
+ *  GNU Lesser General Public License as published by the Free Software Foundation; either version
+ *  2.1 of the License, or (at your option) any later version.
+ *
+ *  This program is distributed in the hope that it will be useful, but WITHOUT ANY WARRANTY;
+ *  without even the implied warranty of MERCHANTABILITY or FITNESS FOR A PARTICULAR PURPOSE.
+ *  See the GNU Lesser General Public License for more details.
+ *
+ *  The full text of the license is available at http://www.gnu.org/copyleft/lesser.html
+ */
+
+#include <Rcpp.h>
+using namespace Rcpp;
+
+// [[Rcpp::export]]
+List RankSwap(SEXP data,SEXP data2,SEXP g_MissingValue_R,
+SEXP g_TopRatio_R,SEXP g_BottomRatio_R,SEXP g_K0_R,SEXP g_R0_R,SEXP g_P_R,SEXP seed_R) {
+  int i, j, k;
+  Rcpp::NumericMatrix Mat(data);  // creates Rcpp matrix from SEXP
+  Rcpp::NumericMatrix Res(data2); // creates Rcpp matrix from SEXP
+  int g_NbRow = Mat.rows();
+  int g_NbVar = Mat.cols();
+  int seed = Rcpp::as<int>(seed_R);
+
+  float g_TopRatio = Rcpp::as<double>(g_TopRatio_R);
+  float g_BottomRatio = Rcpp::as<double>(g_BottomRatio_R);
+  float g_K0 = Rcpp::as<double>(g_K0_R);
+  float g_R0 = Rcpp::as<double>(g_R0_R);
+  float g_P = Rcpp::as<double>(g_P_R);
+  if(seed==-1)
+    SetRandSeed(TimeGetMilliSecond());
+  else
+    SetRandSeed(seed);
+  double g_MissingValue = Rcpp::as<double>(g_MissingValue_R);
+  double *pNewValue = new double[g_NbRow],
+      *pOrderedValue = new double[g_NbRow];
+  double MinV=0 ,MaxV=0;
+  /*float g_TopRatio = 0.0f, g_BottomRatio = 0.0f,  g_R0 = -1.0f,g_K0 = -1.0f,  g_P = 0.0f;*/
+
+  int HashList[es_NbHashList+1];
+  int *pFromIndex = new int[g_NbRow],
+    *pIndexR = new int[g_NbRow],
+    *pListNext = new int[g_NbRow];
+  BOOL *pSwapFlag = new BOOL[g_NbRow],
+    *pOrderedSwapFlag = new BOOL[g_NbRow];
+  g_TopRatio = Bound(g_TopRatio * 0.01f, 0.0f, 1.0f);
+  g_BottomRatio = Bound(g_BottomRatio * 0.01f, 0.0f, 1.0f);
+  ForLoop (i, g_NbVar)
+  {
+    BOOL First = TRUE;
+    int NbMissing = 0;
+
+        //=== Clear SwapFlag & init NewValue
+    ClearMemT(pSwapFlag, g_NbRow);
+    ForLoop (j, g_NbRow)
+    {
+      double Value = Mat(j, i);
+      pNewValue[j] = Value;
+
+      if (Value != g_MissingValue)
+      {
+        if (First)
+        {
+          First = FALSE;
+          MinV = MaxV = Value;
+        }
+        else
+        {
+          MinV = Min(MinV, Value);
+          MaxV = Max(MaxV, Value);
+        }
+      }
+    }
+
+      // === Hash sort the data by Var_i from highest to lowest value
+      // (with missing value being the lowest value possible)
+    if (MaxV == MinV)
+      ++MaxV;
+
+    double DeltaV = MaxV - MinV;
+    DeltaV *= (es_NbHashList + 1.0) / es_NbHashList;
+
+//    ClearMemVT(pListNext, -1, g_NbRow);
+    ClearMemV(HashList, -1);
+    ForLoop (k, g_NbRow)
+    {
+      double Value = pNewValue[k];
+
+      if (Value == g_MissingValue)
+      {
+        pListNext[k] = HashList[es_NbHashList];
+        HashList[es_NbHashList] = k;
+        continue;
+      }
+
+      int HashIndex = (int) (es_NbHashList * (MaxV - Value) / DeltaV);
+
+      int Index = HashList[HashIndex];
+
+      if (Index >= 0 && pNewValue[Index] > Value)
+      {
+        while (pListNext[Index] >= 0 && pNewValue[pListNext[Index]] > Value)
+          Index = pListNext[Index];
+
+        int NextIndex = pListNext[Index];
+        pListNext[Index] = k;
+        pListNext[k] = NextIndex;
+      }
+      else
+      {
+        pListNext[k] = Index;
+        HashList[HashIndex] = k;
+      }
+    }
+
+    int OrderedIndex = 0;
+    ForLoop (k, es_NbHashList+1)
+    {
+      int Index = HashList[k];
+
+      while (Index >= 0)
+      {
+        pOrderedValue[OrderedIndex] = pNewValue[Index];
+        pFromIndex[OrderedIndex] = Index;
+
+        if (k == es_NbHashList)   // Flag missing as swapped
+        {
+          pSwapFlag[OrderedIndex] = TRUE;
+          ++NbMissing;
+        }
+
+        ++OrderedIndex;
+        Index = pListNext[Index];
+      }
+    }
+
+    ASSERT(OrderedIndex == g_NbRow);
+
+    Swap(pOrderedValue, pNewValue);
+
+      //=== Top and bottom code Var_i and then flag as swapped
+    int NbNonMissing = g_NbRow - NbMissing;
+    int Top = (int) (NbNonMissing * g_TopRatio),
+      Bottom = NbNonMissing - (int) floor(NbNonMissing * g_BottomRatio);
+
+        //=== Top coding
+    double Sum = 0.0;
+    First = TRUE;
+
+    ForLoop (j, Top)
+      Sum += pNewValue[j];
+
+    double TopValue = Top ? pNewValue[Top - 1] : pNewValue[Top],
+        Avr = Top ? Sum / Top : 0.0;
+
+    ForLoop (j, Top)
+    {
+      pNewValue[j] = Avr;
+      pSwapFlag[j] = TRUE;
+
+      if (First)
+      {
+        First = FALSE;
+        MinV = MaxV = Avr;
+      }
+      else
+      {
+        MinV = Min(MinV, Avr);
+        MaxV = Max(MaxV, Avr);
+      }
+    }
+
+         //=== Bottom coding
+    Sum = 0.0;
+    for (j = Bottom; j < NbNonMissing; ++j)
+      Sum += pNewValue[j];
+
+    double BottomValue = (NbNonMissing - Bottom) ? pNewValue[Bottom] : pNewValue[Bottom-1];
+    Avr = Sum ? Sum / (NbNonMissing - Bottom) : 0.0;
+
+    for (j = Bottom; j < NbNonMissing; ++j)
+    {
+      pNewValue[j] = Avr;
+      pSwapFlag[j] = TRUE;
+
+      if (First)
+      {
+        First = FALSE;
+        MinV = MaxV = Avr;
+      }
+      else
+      {
+        MinV = Min(MinV, Avr);
+        MaxV = Max(MaxV, Avr);
+      }
+    }
+
+      //=== Hash sort the data by SwapFlag & NewValue (from highest to lowest value)
+    if (MaxV == MinV)
+      ++MaxV;
+
+    DeltaV = MaxV - MinV;
+    DeltaV *= (es_NbHashList + 1.0) / es_NbHashList;
+
+//    ClearMemVT(pListNext, -1, g_NbRow);
+    ClearMemV(HashList, -1);
+
+    ForLoop (k, g_NbRow)
+    {
+      double Value = pNewValue[k];
+
+      if (Value == g_MissingValue)
+      {
+        pListNext[k] = HashList[es_NbHashList];
+        HashList[es_NbHashList] = k;
+        continue;
+      }
+
+      int HashIndex = ((int) (es_NbHashList * (MaxV - Value) / DeltaV)) >> 1;
+      if (pSwapFlag[k])
+        HashIndex |= 1 << (es_NbHashBit - 1);
+
+      int Index = HashList[HashIndex];
+
+      if (Index >= 0 && pNewValue[Index] > Value)
+      {
+        while (pListNext[Index] >= 0 && pNewValue[pListNext[Index]] > Value)
+          Index = pListNext[Index];
+
+        int NextIndex = pListNext[Index];
+        pListNext[Index] = k;
+        pListNext[k] = NextIndex;
+      }
+      else
+      {
+        pListNext[k] = Index;
+        HashList[HashIndex] = k;
+      }
+    }
+
+    OrderedIndex = 0;
+
+    ForLoop (k, es_NbHashList+1)
+    {
+      int Index = HashList[k];
+
+      while (Index >= 0)
+      {
+        pOrderedValue[OrderedIndex] = pNewValue[Index];
+        pIndexR[OrderedIndex] = pFromIndex[Index];
+        pOrderedSwapFlag[OrderedIndex] = pSwapFlag[Index];
+
+        ++OrderedIndex;
+        Index = pListNext[Index];
+      }
+    }
+
+    Swap(pOrderedValue, pNewValue);
+    Swap(pIndexR, pFromIndex);    // Use pIndexR to save the memory allocation of a 'pOrderedFromIndex'
+    Swap(pOrderedSwapFlag, pSwapFlag);
+
+      //=== Calculate some parameters
+    int NbSwapped = 0;
+
+    ForLoop (j, g_NbRow)
+      NbSwapped += pSwapFlag[j];
+
+    int NbNotSwapped = g_NbRow - NbSwapped;
+
+    Sum = 0.0;
+    double SumSquared = 0.0;
+
+    ForLoop (j, NbNotSwapped)
+    {
+      Sum += pNewValue[j];
+      SumSquared += Squared(pNewValue[j]);
+    }
+
+    Avr = NbNotSwapped ? Sum / NbNotSwapped : 0.0;
+    float Variance = (float) (NbNotSwapped ? SumSquared / NbNotSwapped - Squared(Avr) : 0.0f);
+//    float R0, K0, P;
+    float P;
+
+    double DeltaValue = Abs(BottomValue - TopValue);
+
+    if (g_R0 >= 0.0f)
+    {
+//      R0 = g_R0;
+//      K0 = (float) (Avr ? sqrt(3.0f / 4.0f * (1.0f - g_R0) * Variance) / Abs(Avr) : 0.0f);
+      P = (float) (DeltaValue ? sqrt(2.0f * Variance * (1.0f - g_R0)) / DeltaValue : 0.0f);
+    }
+    else if (g_K0 >= 0.0f)
+    {
+//      R0 = (float) (Variance ? (1.0f - 4.0f / 3.0f * Squared(Avr) * Squared(g_K0) / Variance) : 0.0f);
+//      K0 = g_K0;
+      P = (float) (DeltaValue ? sqrt(8.0f/3.0f) * g_K0 * Abs(Avr) / DeltaValue : 0.0f);
+    }
+    else
+    {
+//      K0 = (float) (Avr ? sqrt(3.0f/8.0f) * g_P * Abs(BottomValue - TopValue) / Abs(Avr) : 0.0f);
+//      R0 = (float) (Variance ? (1.0f - 0.5f * Squared((BottomValue - TopValue) * g_P )/ Variance) : 0.0f);
+      P = g_P;
+    }
+
+
+    ForLoop (j, NbNotSwapped)
+    {
+      if (pSwapFlag[j])
+        continue;
+
+      int r = Min(NbNotSwapped, (int) (j + NbNotSwapped * P)),
+        NbIndexR = 0;
+
+      for (k = j + 1; k < r; ++k)
+      {
+        if (!pSwapFlag[k])
+          pIndexR[NbIndexR++] = k;
+      }
+
+      if (NbIndexR)
+      {
+        int PrimeJ = pIndexR[Random(NbIndexR)];
+        Swap(pNewValue[j], pNewValue[PrimeJ]);
+        pSwapFlag[j] = pSwapFlag[PrimeJ] = TRUE;
+      }
+    }
+
+    ForLoop (j, g_NbRow)
+      Res(pFromIndex[j], i)=pNewValue[j];
+  }
+
+
+  CleanDeleteT(pFromIndex);
+  CleanDeleteT(pIndexR);
+  CleanDeleteT(pListNext);
+  CleanDeleteT(pNewValue);
+  CleanDeleteT(pOrderedValue);
+  CleanDeleteT(pSwapFlag);
+  CleanDeleteT(pOrderedSwapFlag);
+  return Rcpp::List::create(
+      Rcpp::Named( "Res" ) = Res
+  ) ;
+}
+