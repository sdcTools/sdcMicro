<<<<<<< HEAD
# 5.6.1
- various fixes in `sdcApp()`
=======
# next
- additional data-utility / information-loss measures `IL_correl()` and `IL_variables()`
- fix in `addGhostVars()` that now correctly initializes `@manipGhostVars`
- various fixes in `sdcApp()`
- fix order in `microaggregationGower()`
>>>>>>> 4963e440

# 5.6.0
- fix for changes in the base R function order/sort in R 4.1.0

# 5.5.2
- write intermediate files to temp-directory in `rmarkdown::render()` to fix possible deployment problems with rsconnect when using `report()`
- bugfix in `pram()`
- bugfix in `dRisk()`
- updates when reading foreign-file formats into `sdcApp()`

# 5.5.1
- bug in modRisk when the levels of a variable in the formulaM is greater than 10 (solved). Thanks to Ying Chen for the solution.
- Adding default comment.char parameter for csv imports (thx @leebrian)

# 5.5.0
- gcc problems solved

# 5.4.1
- nothing new, but shiny did no longer export a specific function, so we resolved a warning

# 5.4.1
- valTable now also works for additive noise methods and swapping
- updates to imports
- small fixes and updates in `sdcApp`

# 5.3.0
- Add versions for Stata export
- add parameter `shiny.server` to `sdcApp` (to make it easily possible to run the app on a shiny server)
- fixes due to new data.table version
- improvements in sdcApp()

# 5.2.0
- improvements in sdcApp()
- updating dependencies due to new version of package car
- bug in IL1 resolved. Now distiction of methods IL1 and IL1s
- also a new gh-page (http://sdctools.github.io/sdcMicro/) was created

# 5.1.0
- bugfix in sdcApp() when using R-objects as data input
- bugfix in sdcApp() when button to perform kAnon() was "lost"
- bugfix in sdcApp() when >= 10 keyvars were used in localSuppression
- bugfix in sdcApp(): sort table of risky observations correctly
- support shiny server for the GUI
- new method kAnon_violations() returning the number of records violating k-anonymity in the sample or the population
- fixes and improvements in parametrisation and error-handling in riskyCells()
- minor fixes in sdc_guidelines vignette including a comment, that the guidelines have not yet been revised for sdcMicro version >= 5.0.0
- pass (...) in writeSafeFile(..., format="csv")
- fixes and improvements in localSuppression()

# 5.0.4
- new default theme "IHSN" for sdcApp()
- fixing an issue in report() where  disclosure risk for original data was wrongly displayed if alpha-parameter was set
- allow passing through of arguments in sdcApp()
- add functions argus_rankswap() and argus_microaggregation() that use c++-code directly from mu-argus
- bugfix in dUtility()
- new function riskyCells() that allow to compute "unsafe cells" as in mu-argus
- several code-optimizations and cleanup

# 5.0.3
- improvement: show name of uploaded file in report when using sdcApp() (fixes #209)
- correct summary statistics in GUI in case not all variables have been changed
- fixes for file-imports of datasets containing labels (eg. stata-files)
- allow to change computation of suda2-scores by adding a parameter to suda2()
- use some functions (gowerD,..) from VIM
- bugfix for special case of only one dim-variable in freqCalc()
- bugfix for edge-cases in localSuppression()/kAnon()
- update references and improve documentation


# 5.0.2
- consistency improvements
- code cleanup
- fixes for non-ut8 encoded metadata using file import in graphical user interface
- do not allow missing values in weight-variable
- various small bugfixes and improvements

# 5.0.1
- This release includes some small improvements in the graphical user interface and preperations for new major R version.

# 5.0.0
- new argument 'excludeVars' in createSdcObj()
- shiny-based GUI directly included in the package, can be started with sdcApp()
- added vignette for sdcApp()
- rewrite of function 'freqCalc()'
- many improvements and bugfixes

# 4.1.7
 - IHSN SDC guidelines as vignette
 - cat. key variables returned as factors in extractManipData

# 4.1.6
 - show method for sdcMicroObj

# 4.1.5
 - pram bug fix

# 4.1.4
 - bug fix mafasts

# 4.1.1
 - only small bug fixes

# 4.1.0
 - new IHSN SDC Guidelines included
 - new implementation of freqCalc. Computation time is now linear with data size.
   Gains a lot of speed for large data sets.
 - localSuppression, measure_risk and createSdcJobj make use of new implementation of freqCalc
 - C++-Level glpk and R-Level Rglpk removed for better compatiblity with Mac
 - configure,cleanup removed and Makevars and Makevars.win rewritten according to Rcpp documentation
 - function microaggrGower added: microaggregation for numerical and categorical variables based on Gower distance
 - completely new report facility (knitr and brew instead of R2HTML), new class 'reportObj' which stores all info for
   reporting and is generate by calcReportData
 - new slot in class sdcObj for manipPramVars
<|MERGE_RESOLUTION|>--- conflicted
+++ resolved
@@ -1,13 +1,10 @@
-<<<<<<< HEAD
 # 5.6.1
-- various fixes in `sdcApp()`
-=======
-# next
+- various fixes in `sdcApp()`, e. g:
+   * pram (expert) button is now shown again
+   * kAnon correctly shows button
 - additional data-utility / information-loss measures `IL_correl()` and `IL_variables()`
 - fix in `addGhostVars()` that now correctly initializes `@manipGhostVars`
-- various fixes in `sdcApp()`
 - fix order in `microaggregationGower()`
->>>>>>> 4963e440
 
 # 5.6.0
 - fix for changes in the base R function order/sort in R 4.1.0
