--- conflicted
+++ resolved
@@ -1,229 +1,112 @@
-<<<<<<< HEAD
-useDynLib(sdcMicro)
-import("methods")
-import("Rcpp")
-import("robustbase")
-import("MASS")
-import("car")
-import("cluster")
-import("e1071")
-import("tools")
-import("brew")
-import("knitr")
-import("data.table")
-import("xtable")
-importFrom("sets","set_power")
-exportClasses(
-	'sdcMicroObj'
-#	,
-#	'reportObj'
-)
-
-exportMethods(
-	'freq',
-	'print',
-	'get.sdcMicroObj',
-	'nextSdcObj',
-	'report',
-	#'calcReportData',
-	'set.sdcMicroObj',
-	'addNoise',
-	'mafast','microaggregation',
-	'dataGen',
-	'dRisk',
-	'dRiskRMD',
-	'dUtility',
-	'localSupp',
-  	'pram',
-	'topBotCoding',
-	'suda2',
-	'rankSwap',
-  	'shuffle',
-	'localSuppression',
-	'globalRecode',
-	'LLmodGlobalRisk',
-	'LocalRecProg',
-	'measure_risk',
-	'ldiversity',
-	'calcRisks',
-  'undolast',
-  'varToFactor',
-  'varToNumeric',
-  'removeDirectID',
-  'extractManipData',
-  'microaggrGower'
-)
-
-
-##################################
-### Export remaining functions ###
-##################################
-export(removeDirectID,extractManipData,
-varToFactor,varToNumeric,groupVars,renameVars,freq,
-    undolast,calcRisks,
-    report,
-    #calcReportData,
-    addNoise, dataGen, dRisk, dUtility, globalRecode, LLmodGlobalRisk, LocalRecProg,
-    createSdcObj,
-    dRiskRMD,
-    freqCalc,
-    indivRisk,
-    localSuppression,
-    localSupp,
-    microaggregation,
-    mafast,
-    plot.localSuppression,
-    plotMicro,
-    pram,
-    print.freqCalc,
-    print.indivRisk,
-    print.localSuppression,
-    print.micro,
-    print.pram,
-    print.suda2,
-    summary.freqCalc,
-    summary.micro,
-    summary.pram,
-    swappNum,
-    topBotCoding,
-    valTable,
-    rankSwap,
-    shuffle,
-    suda2,
-    measure_risk,
-    ldiversity,
-    # deprecated functions
-    localSupp2,
-    localSupp2Wrapper,
-    microaggrGower,sampleCat,maxCat    
-)
-
-S3method(print, indivRisk)
-S3method(print, freqCalc)
-S3method(print, localSuppression)
-S3method(print, micro)
-S3method(print, pram)
-#S3method(print, pram_strata)
-S3method(print, measure_risk)
-S3method(print, ldiversity)
-S3method(print, suda2)
-S3method(summary, freqCalc)
-S3method(summary, micro)
-S3method(summary, pram)
-=======
-useDynLib(sdcMicro)
-import("methods")
-import("Rcpp")
-import("robustbase")
-import("MASS")
-import("car")
-import("cluster")
-import("e1071")
-import("tools")
-import("brew")
-import("knitr")
-import("data.table")
-import("xtable")
-importFrom("sets","set_power")
-exportClasses(
-	'sdcMicroObj'
-#	,
-#	'reportObj'
-)
-
-exportMethods(
-	'freq',
-	'print',
-	'get.sdcMicroObj',
-	'nextSdcObj',
-	'report',
-	#'calcReportData',
-	'set.sdcMicroObj',
-	'addNoise',
-	'mafast','microaggregation',
-	'dataGen',
-	'dRisk',
-	'dRiskRMD',
-	'dUtility',
-	'localSupp',
-	'pram_strata','pram',
-	'topBotCoding',
-	'suda2',
-	'rankSwap',
-  'shuffle',
-	'localSuppression',
-	'globalRecode',
-	'LLmodGlobalRisk',
-	'LocalRecProg',
-	'measure_risk',
-	'ldiversity',
-	'calcRisks',
-  'undolast',
-  'varToFactor',
-  'varToNumeric',
-  'removeDirectID',
-  'extractManipData',
-  'microaggrGower'
-)
-
-
-##################################
-### Export remaining functions ###
-##################################
+useDynLib(sdcMicro)
+import("methods")
+import("Rcpp")
+import("robustbase")
+import("MASS")
+import("car")
+import("cluster")
+import("e1071")
+import("tools")
+import("brew")
+import("knitr")
+import("data.table")
+import("xtable")
+importFrom("sets","set_power")
+exportClasses(
+	'sdcMicroObj'
+#	,
+#	'reportObj'
+)
+
+exportMethods(
+	'freq',
+	'print',
+	'get.sdcMicroObj',
+	'nextSdcObj',
+	'report',
+	#'calcReportData',
+	'set.sdcMicroObj',
+	'addNoise',
+	'mafast','microaggregation',
+	'dataGen',
+	'dRisk',
+	'dRiskRMD',
+	'dUtility',
+	'localSupp',
+  	'pram',
+	'topBotCoding',
+	'suda2',
+	'rankSwap',
+  	'shuffle',
+	'localSuppression',
+	'globalRecode',
+	'LLmodGlobalRisk',
+	'LocalRecProg',
+	'measure_risk',
+	'ldiversity',
+	'calcRisks',
+  'undolast',
+  'varToFactor',
+  'varToNumeric',
+  'removeDirectID',
+  'extractManipData',
+  'microaggrGower'
+)
+
+
+##################################
+### Export remaining functions ###
+##################################
 export(generateStrata,removeDirectID,extractManipData,
-varToFactor,varToNumeric,groupVars,renameVars,freq,
-    undolast,calcRisks,
-    report,
-    #calcReportData,
-    addNoise, dataGen, dRisk, dUtility, globalRecode, LLmodGlobalRisk, LocalRecProg,
-    createSdcObj,
-    dRiskRMD,
-    freqCalc,
-    indivRisk,
-    localSuppression,
-    localSupp,
-    microaggregation,
-    mafast,
-    plot.localSuppression,
-    plotMicro,
-    pram,
-    print.freqCalc,
-    print.indivRisk,
-    print.localSuppression,
-    print.micro,
-    print.pram,
-    print.suda2,
-    summary.freqCalc,
-    summary.micro,
-    summary.pram,
-    swappNum,
-    topBotCoding,
-    valTable,
-    rankSwap,
-    shuffle,
-    suda2,
-    pram_strata,
-    measure_risk,
-    ldiversity,
-    # deprecated functions
-    localSupp2,
-    localSupp2Wrapper,
-    print.pram_strata,
-    microaggrGower,sampleCat,maxCat
-    
-)
-
-S3method(print, indivRisk)
-S3method(print, freqCalc)
-S3method(print, localSuppression)
-S3method(print, micro)
-S3method(print, pram)
-#S3method(print, pram_strata)
-S3method(print, measure_risk)
-S3method(print, ldiversity)
-S3method(print, suda2)
-S3method(summary, freqCalc)
-S3method(summary, micro)
-S3method(summary, pram)
->>>>>>> b9169981
+varToFactor,varToNumeric,groupVars,renameVars,freq,
+    undolast,calcRisks,
+    report,
+    #calcReportData,
+    addNoise, dataGen, dRisk, dUtility, globalRecode, LLmodGlobalRisk, LocalRecProg,
+    createSdcObj,
+    dRiskRMD,
+    freqCalc,
+    indivRisk,
+    localSuppression,
+    localSupp,
+    microaggregation,
+    mafast,
+    plot.localSuppression,
+    plotMicro,
+    pram,
+    print.freqCalc,
+    print.indivRisk,
+    print.localSuppression,
+    print.micro,
+    print.pram,
+    print.suda2,
+    summary.freqCalc,
+    summary.micro,
+    summary.pram,
+    swappNum,
+    topBotCoding,
+    valTable,
+    rankSwap,
+    shuffle,
+    suda2,
+    measure_risk,
+    ldiversity,
+    # deprecated functions
+    localSupp2,
+    localSupp2Wrapper,
+    microaggrGower,sampleCat,maxCat    
+)
+
+S3method(print, indivRisk)
+S3method(print, freqCalc)
+S3method(print, localSuppression)
+S3method(print, micro)
+S3method(print, pram)
+#S3method(print, pram_strata)
+S3method(print, measure_risk)
+S3method(print, ldiversity)
+S3method(print, suda2)
+S3method(summary, freqCalc)
+S3method(summary, micro)
+S3method(summary, pram)
 S3method(plot, localSuppression)